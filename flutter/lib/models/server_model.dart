import 'dart:async';
import 'dart:convert';
import 'dart:io';

import 'package:flutter/material.dart';
import 'package:wakelock/wakelock.dart';

import '../common.dart';
import '../mobile/pages/server_page.dart';
import 'model.dart';

const loginDialogTag = "LOGIN";

const kUseTemporaryPassword = "use-temporary-password";
const kUsePermanentPassword = "use-permanent-password";
const kUseBothPasswords = "use-both-passwords";

class ServerModel with ChangeNotifier {
  bool _isStart = false; // Android MainService status
  bool _mediaOk = false;
  bool _inputOk = false;
  bool _audioOk = false;
  bool _fileOk = false;
  int _connectStatus = 0; // Rendezvous Server status
  String _verificationMethod = "";

  late String _emptyIdShow;
  late final TextEditingController _serverId;
  final _serverPasswd = TextEditingController(text: "");

  Map<int, Client> _clients = {};

  bool get isStart => _isStart;

  bool get mediaOk => _mediaOk;

  bool get inputOk => _inputOk;

  bool get audioOk => _audioOk;

  bool get fileOk => _fileOk;

  int get connectStatus => _connectStatus;

  String get verificationMethod => _verificationMethod;

  TextEditingController get serverId => _serverId;

  TextEditingController get serverPasswd => _serverPasswd;

  Map<int, Client> get clients => _clients;

  final controller = ScrollController();

  WeakReference<FFI> parent;

  ServerModel(this.parent) {
    () async {
      _emptyIdShow = translate("Generating ...", ffi: this.parent.target);
      _serverId = TextEditingController(text: this._emptyIdShow);
      /**
       * 1. check android permission
       * 2. check config
       * audio true by default (if permission on) (false default < Android 10)
       * file true by default (if permission on)
       */
      await Future.delayed(Duration(seconds: 1));

      // audio
      if (androidVersion < 30 || !await PermissionManager.check("audio")) {
        _audioOk = false;
        parent.target?.setByName(
            'option',
            jsonEncode(Map()
              ..["name"] = "enable-audio"
              ..["value"] = "N"));
      } else {
        final audioOption = parent.target?.getByName('option', 'enable-audio');
        _audioOk = audioOption?.isEmpty ?? false;
      }

      // file
      if (!await PermissionManager.check("file")) {
        _fileOk = false;
        parent.target?.setByName(
            'option',
            jsonEncode(Map()
              ..["name"] = "enable-file-transfer"
              ..["value"] = "N"));
      } else {
        final fileOption =
            parent.target?.getByName('option', 'enable-file-transfer');
        _fileOk = fileOption?.isEmpty ?? false;
      }

      // input (mouse control)
      Map<String, String> res = Map()
        ..["name"] = "enable-keyboard"
        ..["value"] = 'N';
      parent.target
          ?.setByName('option', jsonEncode(res)); // input false by default
      notifyListeners();
    }();

    Timer.periodic(Duration(seconds: 1), (timer) {
      var status =
          int.tryParse(parent.target?.getByName('connect_statue') ?? "") ?? 0;
      if (status > 0) {
        status = 1;
      }
      if (status != _connectStatus) {
        _connectStatus = status;
        notifyListeners();
      }
      final res = parent.target
              ?.getByName('check_clients_length', _clients.length.toString()) ??
          "";
      if (res.isNotEmpty) {
        debugPrint("clients not match!");
        updateClientState(res);
      }

      updatePasswordModel();
    });
  }

  updatePasswordModel() {
    var update = false;
    final temporaryPassword = FFI.getByName("temporary_password");
    final verificationMethod = FFI.getByName("option", "verification-method");
    if (_serverPasswd.text != temporaryPassword) {
      _serverPasswd.text = temporaryPassword;
      update = true;
    }

    if (_verificationMethod != verificationMethod) {
      _verificationMethod = verificationMethod;
      update = true;
    }
    if (update) {
      notifyListeners();
    }
  }

  toggleAudio() async {
    if (!_audioOk && !await PermissionManager.check("audio")) {
      final res = await PermissionManager.request("audio");
      if (!res) {
        // TODO handle fail
        return;
      }
    }

    _audioOk = !_audioOk;
    Map<String, String> res = Map()
      ..["name"] = "enable-audio"
      ..["value"] = _audioOk ? '' : 'N';
    parent.target?.setByName('option', jsonEncode(res));
    notifyListeners();
  }

  toggleFile() async {
    if (!_fileOk && !await PermissionManager.check("file")) {
      final res = await PermissionManager.request("file");
      if (!res) {
        // TODO handle fail
        return;
      }
    }

    _fileOk = !_fileOk;
    Map<String, String> res = Map()
      ..["name"] = "enable-file-transfer"
      ..["value"] = _fileOk ? '' : 'N';
    parent.target?.setByName('option', jsonEncode(res));
    notifyListeners();
  }

  toggleInput() {
    if (_inputOk) {
      parent.target?.invokeMethod("stop_input");
    } else {
      if (parent.target != null) {
        showInputWarnAlert(parent.target!);
      }
    }
  }

  /// Toggle the screen sharing service.
  toggleService() async {
    if (_isStart) {
      final res =
          await DialogManager.show<bool>((setState, close) => CustomAlertDialog(
                title: Row(children: [
                  Icon(Icons.warning_amber_sharp,
                      color: Colors.redAccent, size: 28),
                  SizedBox(width: 10),
                  Text(translate("Warning")),
                ]),
                content: Text(translate("android_stop_service_tip")),
                actions: [
                  TextButton(
                      onPressed: () => close(),
                      child: Text(translate("Cancel"))),
                  ElevatedButton(
                      onPressed: () => close(true),
                      child: Text(translate("OK"))),
                ],
              ));
      if (res == true) {
        stopService();
      }
    } else {
      final res =
          await DialogManager.show<bool>((setState, close) => CustomAlertDialog(
                title: Row(children: [
                  Icon(Icons.warning_amber_sharp,
                      color: Colors.redAccent, size: 28),
                  SizedBox(width: 10),
                  Text(translate("Warning")),
                ]),
                content: Text(translate("android_service_will_start_tip")),
                actions: [
                  TextButton(
                      onPressed: () => close(),
                      child: Text(translate("Cancel"))),
                  ElevatedButton(
                      onPressed: () => close(true),
                      child: Text(translate("OK"))),
                ],
              ));
      if (res == true) {
        startService();
      }
    }
  }

  /// Start the screen sharing service.
  Future<Null> startService() async {
    _isStart = true;
    notifyListeners();
<<<<<<< HEAD
    // TODO
    parent.target?.ffiModel.updateEventListener("");
    await parent.target?.invokeMethod("init_service");
    parent.target?.setByName("start_service");
    getIDPasswd();
=======
    FFI.ffiModel.updateEventListener("");
    await FFI.invokeMethod("init_service");
    FFI.setByName("start_service");
    _fetchID();
>>>>>>> aabe08d6
    updateClientState();
    if (!Platform.isLinux) {
      // current linux is not supported
      Wakelock.enable();
    }
  }

  /// Stop the screen sharing service.
  Future<Null> stopService() async {
    _isStart = false;
    // TODO
    parent.target?.serverModel.closeAll();
    await parent.target?.invokeMethod("stop_service");
    parent.target?.setByName("stop_service");
    notifyListeners();
    if (!Platform.isLinux) {
      // current linux is not supported
      Wakelock.disable();
    }
  }

  Future<Null> initInput() async {
    await parent.target?.invokeMethod("init_input");
  }

<<<<<<< HEAD
  Future<bool> updatePassword(String pw) async {
    final oldPasswd = _serverPasswd.text;
    parent.target?.setByName("update_password", pw);
=======
  Future<bool> setPermanentPassword(String newPW) async {
    FFI.setByName("permanent_password", newPW);
>>>>>>> aabe08d6
    await Future.delayed(Duration(milliseconds: 500));
    final pw = FFI.getByName("permanent_password", newPW);
    if (newPW == pw) {
      return true;
    } else {
      return false;
    }
  }

  _fetchID() async {
    final old = _serverId.text;
    var count = 0;
    const maxCount = 10;
    while (count < maxCount) {
      await Future.delayed(Duration(seconds: 1));
<<<<<<< HEAD
      final id = parent.target?.getByName("server_id") ?? "";
      final passwd = parent.target?.getByName("server_password") ?? "";
=======
      final id = FFI.getByName("server_id");
>>>>>>> aabe08d6
      if (id.isEmpty) {
        continue;
      } else {
        _serverId.text = id;
      }

      debugPrint("fetch id again at $count:id:${_serverId.text}");
      count++;
      if (_serverId.text != old) {
        break;
      }
    }
    notifyListeners();
  }

  changeStatue(String name, bool value) {
    debugPrint("changeStatue value $value");
    switch (name) {
      case "media":
        _mediaOk = value;
        if (value && !_isStart) {
          startService();
        }
        break;
      case "input":
        if (_inputOk != value) {
          Map<String, String> res = Map()
            ..["name"] = "enable-keyboard"
            ..["value"] = value ? '' : 'N';
          parent.target?.setByName('option', jsonEncode(res));
        }
        _inputOk = value;
        break;
      default:
        return;
    }
    notifyListeners();
  }

  updateClientState([String? json]) {
    var res = json ?? parent.target?.getByName("clients_state") ?? "";
    try {
      final List clientsJson = jsonDecode(res);
      for (var clientJson in clientsJson) {
        final client = Client.fromJson(clientJson);
        _clients[client.id] = client;
      }
      notifyListeners();
    } catch (e) {
      debugPrint("Failed to updateClientState:$e");
    }
  }

  void loginRequest(Map<String, dynamic> evt) {
    try {
      final client = Client.fromJson(jsonDecode(evt["client"]));
      if (_clients.containsKey(client.id)) {
        return;
      }
      _clients[client.id] = client;
      scrollToBottom();
      notifyListeners();
      showLoginDialog(client);
    } catch (e) {
      debugPrint("Failed to call loginRequest,error:$e");
    }
  }

  void showLoginDialog(Client client) {
    DialogManager.show(
        (setState, close) => CustomAlertDialog(
              title: Row(
                  mainAxisAlignment: MainAxisAlignment.spaceBetween,
                  children: [
                    Text(translate(client.isFileTransfer
                        ? "File Connection"
                        : "Screen Connection")),
                    IconButton(
                        onPressed: () {
                          close();
                        },
                        icon: Icon(Icons.close))
                  ]),
              content: Column(
                mainAxisSize: MainAxisSize.min,
                mainAxisAlignment: MainAxisAlignment.center,
                crossAxisAlignment: CrossAxisAlignment.start,
                children: [
                  Text(translate("Do you accept?")),
                  clientInfo(client),
                  Text(
                    translate("android_new_connection_tip"),
                    style: TextStyle(color: Colors.black54),
                  ),
                ],
              ),
              actions: [
                TextButton(
                    child: Text(translate("Dismiss")),
                    onPressed: () {
                      sendLoginResponse(client, false);
                      close();
                    }),
                ElevatedButton(
                    child: Text(translate("Accept")),
                    onPressed: () {
                      sendLoginResponse(client, true);
                      close();
                    }),
              ],
            ),
        tag: getLoginDialogTag(client.id));
  }

  scrollToBottom() {
    Future.delayed(Duration(milliseconds: 200), () {
      controller.animateTo(controller.position.maxScrollExtent,
          duration: Duration(milliseconds: 200),
          curve: Curves.fastLinearToSlowEaseIn);
    });
  }

  void sendLoginResponse(Client client, bool res) {
    final Map<String, dynamic> response = Map();
    response["id"] = client.id;
    response["res"] = res;
    if (res) {
      parent.target?.setByName("login_res", jsonEncode(response));
      if (!client.isFileTransfer) {
        parent.target?.invokeMethod("start_capture");
      }
      parent.target?.invokeMethod("cancel_notification", client.id);
      _clients[client.id]?.authorized = true;
      notifyListeners();
    } else {
      parent.target?.setByName("login_res", jsonEncode(response));
      parent.target?.invokeMethod("cancel_notification", client.id);
      _clients.remove(client.id);
    }
  }

  void onClientAuthorized(Map<String, dynamic> evt) {
    try {
      final client = Client.fromJson(jsonDecode(evt['client']));
      DialogManager.dismissByTag(getLoginDialogTag(client.id));
      _clients[client.id] = client;
      scrollToBottom();
      notifyListeners();
    } catch (e) {}
  }

  void onClientRemove(Map<String, dynamic> evt) {
    try {
      final id = int.parse(evt['id'] as String);
      if (_clients.containsKey(id)) {
        _clients.remove(id);
        DialogManager.dismissByTag(getLoginDialogTag(id));
        parent.target?.invokeMethod("cancel_notification", id);
      }
      notifyListeners();
    } catch (e) {
      debugPrint("onClientRemove failed,error:$e");
    }
  }

  closeAll() {
    _clients.forEach((id, client) {
      parent.target?.setByName("close_conn", id.toString());
    });
    _clients.clear();
  }
}

class Client {
  int id = 0; // client connections inner count id
  bool authorized = false;
  bool isFileTransfer = false;
  String name = "";
  String peerId = ""; // peer user's id,show at app
  bool keyboard = false;
  bool clipboard = false;
  bool audio = false;

  Client(this.authorized, this.isFileTransfer, this.name, this.peerId,
      this.keyboard, this.clipboard, this.audio);

  Client.fromJson(Map<String, dynamic> json) {
    id = json['id'];
    authorized = json['authorized'];
    isFileTransfer = json['is_file_transfer'];
    name = json['name'];
    peerId = json['peer_id'];
    keyboard = json['keyboard'];
    clipboard = json['clipboard'];
    audio = json['audio'];
  }

  Map<String, dynamic> toJson() {
    final Map<String, dynamic> data = new Map<String, dynamic>();
    data['id'] = this.id;
    data['is_start'] = this.authorized;
    data['is_file_transfer'] = this.isFileTransfer;
    data['name'] = this.name;
    data['peer_id'] = this.peerId;
    data['keyboard'] = this.keyboard;
    data['clipboard'] = this.clipboard;
    data['audio'] = this.audio;
    return data;
  }
}

String getLoginDialogTag(int id) {
  return loginDialogTag + id.toString();
}

showInputWarnAlert(FFI ffi) {
  DialogManager.show((setState, close) => CustomAlertDialog(
        title: Text(translate("How to get Android input permission?")),
        content: Column(
          mainAxisSize: MainAxisSize.min,
          children: [
            Text(translate("android_input_permission_tip1")),
            SizedBox(height: 10),
            Text(translate("android_input_permission_tip2")),
          ],
        ),
        actions: [
          TextButton(child: Text(translate("Cancel")), onPressed: close),
          ElevatedButton(
              child: Text(translate("Open System Setting")),
              onPressed: () {
                ffi.serverModel.initInput();
                close();
              }),
        ],
      ));
}<|MERGE_RESOLUTION|>--- conflicted
+++ resolved
@@ -239,18 +239,11 @@
   Future<Null> startService() async {
     _isStart = true;
     notifyListeners();
-<<<<<<< HEAD
     // TODO
     parent.target?.ffiModel.updateEventListener("");
     await parent.target?.invokeMethod("init_service");
     parent.target?.setByName("start_service");
-    getIDPasswd();
-=======
-    FFI.ffiModel.updateEventListener("");
-    await FFI.invokeMethod("init_service");
-    FFI.setByName("start_service");
     _fetchID();
->>>>>>> aabe08d6
     updateClientState();
     if (!Platform.isLinux) {
       // current linux is not supported
@@ -276,16 +269,10 @@
     await parent.target?.invokeMethod("init_input");
   }
 
-<<<<<<< HEAD
-  Future<bool> updatePassword(String pw) async {
-    final oldPasswd = _serverPasswd.text;
-    parent.target?.setByName("update_password", pw);
-=======
   Future<bool> setPermanentPassword(String newPW) async {
-    FFI.setByName("permanent_password", newPW);
->>>>>>> aabe08d6
+    parent.target?.setByName("permanent_password", newPW);
     await Future.delayed(Duration(milliseconds: 500));
-    final pw = FFI.getByName("permanent_password", newPW);
+    final pw = parent.target?.getByName("permanent_password", newPW);
     if (newPW == pw) {
       return true;
     } else {
@@ -299,12 +286,7 @@
     const maxCount = 10;
     while (count < maxCount) {
       await Future.delayed(Duration(seconds: 1));
-<<<<<<< HEAD
-      final id = parent.target?.getByName("server_id") ?? "";
-      final passwd = parent.target?.getByName("server_password") ?? "";
-=======
-      final id = FFI.getByName("server_id");
->>>>>>> aabe08d6
+      final id = parent.target?.getByName("server_id");
       if (id.isEmpty) {
         continue;
       } else {
