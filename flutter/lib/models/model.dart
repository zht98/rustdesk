import 'dart:async';
import 'dart:convert';
import 'dart:math';
import 'dart:typed_data';
import 'dart:ui' as ui;

import 'package:flutter/material.dart';
import 'package:flutter/services.dart';
import 'package:flutter_hbb/generated_bridge.dart';
import 'package:flutter_hbb/models/chat_model.dart';
import 'package:flutter_hbb/models/file_model.dart';
import 'package:flutter_hbb/models/server_model.dart';
import 'package:flutter_smart_dialog/flutter_smart_dialog.dart';
import 'package:shared_preferences/shared_preferences.dart';
import 'package:tuple/tuple.dart';

import '../common.dart';
import '../mobile/widgets/dialog.dart';
import '../mobile/widgets/overlay.dart';
import 'native_model.dart' if (dart.library.html) 'web_model.dart';

typedef HandleMsgBox = void Function(Map<String, dynamic> evt, String id);
bool _waitForImage = false;

class FfiModel with ChangeNotifier {
  PeerInfo _pi = PeerInfo();
  Display _display = Display();
  PlatformFFI _platformFFI = PlatformFFI();

  var _inputBlocked = false;
  final _permissions = Map<String, bool>();
  bool? _secure;
  bool? _direct;
  bool _touchMode = false;
  Timer? _timer;
  var _reconnects = 1;
  WeakReference<FFI> parent;

  Map<String, bool> get permissions => _permissions;

  Display get display => _display;

  PlatformFFI get platformFFI => _platformFFI;

  set platformFFI(PlatformFFI value) {
    _platformFFI = value;
  }

  bool? get secure => _secure;

  bool? get direct => _direct;

  PeerInfo get pi => _pi;

  bool get inputBlocked => _inputBlocked;

  bool get touchMode => _touchMode;

  bool get isPeerAndroid => _pi.platform == "Android";

  set inputBlocked(v) {
    _inputBlocked = v;
  }

  FfiModel(this.parent) {
    Translator.call = translate;
    clear();
  }

  Future<void> init() async {
    await _platformFFI.init();
  }

  void toggleTouchMode() {
    if (!isPeerAndroid) {
      _touchMode = !_touchMode;
      notifyListeners();
    }
  }

  void updatePermission(Map<String, dynamic> evt) {
    evt.forEach((k, v) {
      if (k == 'name') return;
      _permissions[k] = v == 'true';
    });
    print('$_permissions');
    notifyListeners();
  }

  void updateUser() {
    notifyListeners();
  }

  bool keyboard() => _permissions['keyboard'] != false;

  void clear() {
    _pi = PeerInfo();
    _display = Display();
    _waitForImage = false;
    _secure = null;
    _direct = null;
    _inputBlocked = false;
    _timer?.cancel();
    _timer = null;
    clearPermissions();
  }

  void setConnectionType(bool secure, bool direct) {
    _secure = secure;
    _direct = direct;
  }

  Image? getConnectionImage() {
    String? icon;
    if (secure == true && direct == true) {
      icon = 'secure';
    } else if (secure == false && direct == true) {
      icon = 'insecure';
    } else if (secure == false && direct == false) {
      icon = 'insecure_relay';
    } else if (secure == true && direct == false) {
      icon = 'secure_relay';
    }
    return icon == null
        ? null
        : Image.asset('assets/$icon.png', width: 48, height: 48);
  }

  void clearPermissions() {
    _inputBlocked = false;
    _permissions.clear();
  }

  void Function(Map<String, dynamic>) startEventListener(String peerId) {
    return (evt) {
      var name = evt['name'];
      if (name == 'msgbox') {
        handleMsgBox(evt, peerId);
      } else if (name == 'peer_info') {
        handlePeerInfo(evt, peerId);
      } else if (name == 'connection_ready') {
        setConnectionType(evt['secure'] == 'true', evt['direct'] == 'true');
      } else if (name == 'switch_display') {
        handleSwitchDisplay(evt);
      } else if (name == 'cursor_data') {
        parent.target?.cursorModel.updateCursorData(evt);
      } else if (name == 'cursor_id') {
        parent.target?.cursorModel.updateCursorId(evt);
      } else if (name == 'cursor_position') {
        parent.target?.cursorModel.updateCursorPosition(evt);
      } else if (name == 'clipboard') {
        Clipboard.setData(ClipboardData(text: evt['content']));
      } else if (name == 'permission') {
        parent.target?.ffiModel.updatePermission(evt);
      } else if (name == 'chat_client_mode') {
        parent.target?.chatModel
            .receive(ChatModel.clientModeID, evt['text'] ?? "");
      } else if (name == 'chat_server_mode') {
        parent.target?.chatModel
            .receive(int.parse(evt['id'] as String), evt['text'] ?? "");
      } else if (name == 'file_dir') {
        parent.target?.fileModel.receiveFileDir(evt);
      } else if (name == 'job_progress') {
        parent.target?.fileModel.tryUpdateJobProgress(evt);
      } else if (name == 'job_done') {
        parent.target?.fileModel.jobDone(evt);
      } else if (name == 'job_error') {
        parent.target?.fileModel.jobError(evt);
      } else if (name == 'override_file_confirm') {
        parent.target?.fileModel.overrideFileConfirm(evt);
      } else if (name == 'try_start_without_auth') {
        parent.target?.serverModel.loginRequest(evt);
      } else if (name == 'on_client_authorized') {
        parent.target?.serverModel.onClientAuthorized(evt);
      } else if (name == 'on_client_remove') {
        parent.target?.serverModel.onClientRemove(evt);
      }
    };
  }

  /// Bind the event listener to receive events from the Rust core.
  void updateEventListener(String peerId) {
    final void Function(Map<String, dynamic>) cb = (evt) {
      var name = evt['name'];
      if (name == 'msgbox') {
        handleMsgBox(evt, peerId);
      } else if (name == 'peer_info') {
        handlePeerInfo(evt, peerId);
      } else if (name == 'connection_ready') {
        parent.target?.ffiModel.setConnectionType(
            evt['secure'] == 'true', evt['direct'] == 'true');
      } else if (name == 'switch_display') {
        handleSwitchDisplay(evt);
      } else if (name == 'cursor_data') {
        parent.target?.cursorModel.updateCursorData(evt);
      } else if (name == 'cursor_id') {
        parent.target?.cursorModel.updateCursorId(evt);
      } else if (name == 'cursor_position') {
        parent.target?.cursorModel.updateCursorPosition(evt);
      } else if (name == 'clipboard') {
        Clipboard.setData(ClipboardData(text: evt['content']));
      } else if (name == 'permission') {
        parent.target?.ffiModel.updatePermission(evt);
      } else if (name == 'chat_client_mode') {
        parent.target?.chatModel
            .receive(ChatModel.clientModeID, evt['text'] ?? "");
      } else if (name == 'chat_server_mode') {
        parent.target?.chatModel
            .receive(int.parse(evt['id'] as String), evt['text'] ?? "");
      } else if (name == 'file_dir') {
        parent.target?.fileModel.receiveFileDir(evt);
      } else if (name == 'job_progress') {
        parent.target?.fileModel.tryUpdateJobProgress(evt);
      } else if (name == 'job_done') {
        parent.target?.fileModel.jobDone(evt);
      } else if (name == 'job_error') {
        parent.target?.fileModel.jobError(evt);
      } else if (name == 'override_file_confirm') {
        parent.target?.fileModel.overrideFileConfirm(evt);
      } else if (name == 'try_start_without_auth') {
        parent.target?.serverModel.loginRequest(evt);
      } else if (name == 'on_client_authorized') {
        parent.target?.serverModel.onClientAuthorized(evt);
      } else if (name == 'on_client_remove') {
        parent.target?.serverModel.onClientRemove(evt);
      }
    };
    platformFFI.setEventCallback(cb);
  }

  void handleSwitchDisplay(Map<String, dynamic> evt) {
    final oldOrientation = _display.width > _display.height;
    var old = _pi.currentDisplay;
    _pi.currentDisplay = int.parse(evt['display']);
    _display.x = double.parse(evt['x']);
    _display.y = double.parse(evt['y']);
    _display.width = int.parse(evt['width']);
    _display.height = int.parse(evt['height']);
    if (old != _pi.currentDisplay)
<<<<<<< HEAD
      parent.target?.cursorModel.updateDisplayOrigin(_display.x, _display.y);
=======
      FFI.cursorModel.updateDisplayOrigin(_display.x, _display.y);

    // remote is mobile, and orientation changed
    if ((_display.width > _display.height) != oldOrientation) {
      FFI.canvasModel.updateViewStyle();
    }
>>>>>>> 8d0b49d3
    notifyListeners();
  }

  /// Handle the message box event based on [evt] and [id].
  void handleMsgBox(Map<String, dynamic> evt, String id) {
    var type = evt['type'];
    var title = evt['title'];
    var text = evt['text'];
    if (type == 're-input-password') {
      wrongPasswordDialog(id);
    } else if (type == 'input-password') {
      enterPasswordDialog(id);
    } else {
      var hasRetry = evt['hasRetry'] == 'true';
      showMsgBox(id, type, title, text, hasRetry);
    }
  }

  /// Show a message box with [type], [title] and [text].
  void showMsgBox(
      String id, String type, String title, String text, bool hasRetry) {
    msgBox(type, title, text);
    _timer?.cancel();
    if (hasRetry) {
      _timer = Timer(Duration(seconds: _reconnects), () {
        parent.target?.bind.sessionReconnect(id: id);
        clearPermissions();
        showLoading(translate('Connecting...'));
      });
      _reconnects *= 2;
    } else {
      _reconnects = 1;
    }
  }

  /// Handle the peer info event based on [evt].
  void handlePeerInfo(Map<String, dynamic> evt, String peerId) async {
    SmartDialog.dismiss();
    _pi.version = evt['version'];
    _pi.username = evt['username'];
    _pi.hostname = evt['hostname'];
    _pi.platform = evt['platform'];
    _pi.sasEnabled = evt['sas_enabled'] == "true";
    _pi.currentDisplay = int.parse(evt['current_display']);

    if (isPeerAndroid) {
      _touchMode = true;
      if (parent.target?.ffiModel.permissions['keyboard'] != false) {
        Timer(Duration(milliseconds: 100), showMobileActionsOverlay);
      }
    } else {
      _touchMode = await parent.target?.bind
              .getSessionOption(id: peerId, arg: "touch-mode") !=
          '';
    }

    if (evt['is_file_transfer'] == "true") {
      parent.target?.fileModel.onReady();
    } else {
      _pi.displays = [];
      List<dynamic> displays = json.decode(evt['displays']);
      for (int i = 0; i < displays.length; ++i) {
        Map<String, dynamic> d0 = displays[i];
        var d = Display();
        d.x = d0['x'].toDouble();
        d.y = d0['y'].toDouble();
        d.width = d0['width'];
        d.height = d0['height'];
        _pi.displays.add(d);
      }
      if (_pi.currentDisplay < _pi.displays.length) {
        _display = _pi.displays[_pi.currentDisplay];
      }
      if (displays.length > 0) {
        showLoading(translate('Connected, waiting for image...'));
        _waitForImage = true;
        _reconnects = 1;
      }
    }
    notifyListeners();
  }
}

class ImageModel with ChangeNotifier {
  ui.Image? _image;

  ui.Image? get image => _image;

  String _id = "";

  WeakReference<FFI> parent;

  ImageModel(this.parent);

  void onRgba(Uint8List rgba) {
    if (_waitForImage) {
      _waitForImage = false;
      SmartDialog.dismiss();
    }
    final pid = parent.target?.id;
    ui.decodeImageFromPixels(
        rgba,
        parent.target?.ffiModel.display.width ?? 0,
        parent.target?.ffiModel.display.height ?? 0,
        isWeb ? ui.PixelFormat.rgba8888 : ui.PixelFormat.bgra8888, (image) {
      if (parent.target?.id != pid) return;
      try {
        // my throw exception, because the listener maybe already dispose
        update(image);
      } catch (e) {
        print('update image: $e');
      }
    });
  }

  void update(ui.Image? image) {
    if (_image == null && image != null) {
      if (isWebDesktop) {
        parent.target?.canvasModel.updateViewStyle();
      } else {
        final size = MediaQueryData.fromWindow(ui.window).size;
        final xscale = size.width / image.width;
        final yscale = size.height / image.height;
        parent.target?.canvasModel.scale = max(xscale, yscale);
      }
      if (parent.target != null) {
        initializeCursorAndCanvas(parent.target!);
      }
      Future.delayed(Duration(milliseconds: 1), () {
        if (parent.target?.ffiModel.isPeerAndroid ?? false) {
          parent.target?.bind
              .sessionPeerOption(id: _id, name: "view-style", value: "shrink");
          parent.target?.canvasModel.updateViewStyle();
        }
      });
    }
    _image = image;
    if (image != null) notifyListeners();
  }

  double get maxScale {
    if (_image == null) return 1.0;
    final size = MediaQueryData.fromWindow(ui.window).size;
    final xscale = size.width / _image!.width;
    final yscale = size.height / _image!.height;
    return max(1.0, max(xscale, yscale));
  }

  double get minScale {
    if (_image == null) return 1.0;
    final size = MediaQueryData.fromWindow(ui.window).size;
    final xscale = size.width / _image!.width;
    final yscale = size.height / _image!.height;
    return min(xscale, yscale);
  }
}

class CanvasModel with ChangeNotifier {
  double _x = 0;
  double _y = 0;
  double _scale = 1.0;
  String id = ""; // TODO multi canvas model

  WeakReference<FFI> parent;

  CanvasModel(this.parent);

  double get x => _x;

  double get y => _y;

  double get scale => _scale;

  void updateViewStyle() async {
    final s =
        await parent.target?.bind.getSessionOption(id: id, arg: 'view-style');
    if (s == null) {
      return;
    }
    final size = MediaQueryData.fromWindow(ui.window).size;
    final s1 = size.width / (parent.target?.ffiModel.display.width ?? 720);
    final s2 = size.height / (parent.target?.ffiModel.display.height ?? 1280);
    if (s == 'shrink') {
      final s = s1 < s2 ? s1 : s2;
      if (s < 1) {
        _scale = s;
      }
    } else if (s == 'stretch') {
      final s = s1 > s2 ? s1 : s2;
      if (s > 1) {
        _scale = s;
      }
    } else {
      _scale = 1;
    }
    _x = (size.width - getDisplayWidth() * _scale) / 2;
    _y = (size.height - getDisplayHeight() * _scale) / 2;
    notifyListeners();
  }

  void update(double x, double y, double scale) {
    _x = x;
    _y = y;
    _scale = scale;
    notifyListeners();
  }

  int getDisplayWidth() {
    return parent.target?.ffiModel.display.width ?? 1080;
  }

  int getDisplayHeight() {
    return parent.target?.ffiModel.display.height ?? 720;
  }

  void moveDesktopMouse(double x, double y) {
    final size = MediaQueryData.fromWindow(ui.window).size;
    final dw = getDisplayWidth() * _scale;
    final dh = getDisplayHeight() * _scale;
    var dxOffset = 0;
    var dyOffset = 0;
    if (dw > size.width) {
      dxOffset = (x - dw * (x / size.width) - _x).toInt();
    }
    if (dh > size.height) {
      dyOffset = (y - dh * (y / size.height) - _y).toInt();
    }
    _x += dxOffset;
    _y += dyOffset;
    if (dxOffset != 0 || dyOffset != 0) {
      notifyListeners();
    }
    parent.target?.cursorModel.moveLocal(x, y);
  }

  set scale(v) {
    _scale = v;
    notifyListeners();
  }

  void panX(double dx) {
    _x += dx;
    notifyListeners();
  }

  void resetOffset() {
    if (isWebDesktop) {
      updateViewStyle();
    } else {
      _x = 0;
      _y = 0;
    }
    notifyListeners();
  }

  void panY(double dy) {
    _y += dy;
    notifyListeners();
  }

  void updateScale(double v) {
    if (parent.target?.imageModel.image == null) return;
    final offset = parent.target?.cursorModel.offset ?? Offset(0, 0);
    var r = parent.target?.cursorModel.getVisibleRect() ?? Rect.zero;
    final px0 = (offset.dx - r.left) * _scale;
    final py0 = (offset.dy - r.top) * _scale;
    _scale *= v;
    final maxs = parent.target?.imageModel.maxScale ?? 1;
    final mins = parent.target?.imageModel.minScale ?? 1;
    if (_scale > maxs) _scale = maxs;
    if (_scale < mins) _scale = mins;
    r = parent.target?.cursorModel.getVisibleRect() ?? Rect.zero;
    final px1 = (offset.dx - r.left) * _scale;
    final py1 = (offset.dy - r.top) * _scale;
    _x -= px1 - px0;
    _y -= py1 - py0;
    notifyListeners();
  }

  void clear([bool notify = false]) {
    _x = 0;
    _y = 0;
    _scale = 1.0;
    if (notify) notifyListeners();
  }
}

class CursorModel with ChangeNotifier {
  ui.Image? _image;
  final _images = Map<int, Tuple3<ui.Image, double, double>>();
  double _x = -10000;
  double _y = -10000;
  double _hotx = 0;
  double _hoty = 0;
  double _displayOriginX = 0;
  double _displayOriginY = 0;
  String id = ""; // TODO multi cursor model
  WeakReference<FFI> parent;

  ui.Image? get image => _image;

  double get x => _x - _displayOriginX;

  double get y => _y - _displayOriginY;

  Offset get offset => Offset(_x, _y);

  double get hotx => _hotx;

  double get hoty => _hoty;

  CursorModel(this.parent);

  // remote physical display coordinate
  Rect getVisibleRect() {
    final size = MediaQueryData.fromWindow(ui.window).size;
    final xoffset = parent.target?.canvasModel.x ?? 0;
    final yoffset = parent.target?.canvasModel.y ?? 0;
    final scale = parent.target?.canvasModel.scale ?? 1;
    final x0 = _displayOriginX - xoffset / scale;
    final y0 = _displayOriginY - yoffset / scale;
    return Rect.fromLTWH(x0, y0, size.width / scale, size.height / scale);
  }

  double adjustForKeyboard() {
    final m = MediaQueryData.fromWindow(ui.window);
    var keyboardHeight = m.viewInsets.bottom;
    final size = m.size;
    if (keyboardHeight < 100) return 0;
    final s = parent.target?.canvasModel.scale ?? 1.0;
    final thresh = (size.height - keyboardHeight) / 2;
    var h = (_y - getVisibleRect().top) * s; // local physical display height
    return h - thresh;
  }

  void touch(double x, double y, MouseButtons button) {
    moveLocal(x, y);
    parent.target?.moveMouse(_x, _y);
    parent.target?.tap(button);
  }

  void move(double x, double y) {
    moveLocal(x, y);
    parent.target?.moveMouse(_x, _y);
  }

  void moveLocal(double x, double y) {
    final scale = parent.target?.canvasModel.scale ?? 1.0;
    final xoffset = parent.target?.canvasModel.x ?? 0;
    final yoffset = parent.target?.canvasModel.y ?? 0;
    _x = (x - xoffset) / scale + _displayOriginX;
    _y = (y - yoffset) / scale + _displayOriginY;
    notifyListeners();
  }

  void reset() {
    _x = _displayOriginX;
    _y = _displayOriginY;
    parent.target?.moveMouse(_x, _y);
    parent.target?.canvasModel.clear(true);
    notifyListeners();
  }

  void updatePan(double dx, double dy, bool touchMode) {
    if (parent.target?.imageModel.image == null) return;
    if (touchMode) {
      final scale = parent.target?.canvasModel.scale ?? 1.0;
      _x += dx / scale;
      _y += dy / scale;
      parent.target?.moveMouse(_x, _y);
      notifyListeners();
      return;
    }
    final scale = parent.target?.canvasModel.scale ?? 1.0;
    dx /= scale;
    dy /= scale;
    final r = getVisibleRect();
    var cx = r.center.dx;
    var cy = r.center.dy;
    var tryMoveCanvasX = false;
    if (dx > 0) {
      final maxCanvasCanMove = _displayOriginX +
          (parent.target?.imageModel.image!.width ?? 1280) -
          r.right.roundToDouble();
      tryMoveCanvasX = _x + dx > cx && maxCanvasCanMove > 0;
      if (tryMoveCanvasX) {
        dx = min(dx, maxCanvasCanMove);
      } else {
        final maxCursorCanMove = r.right - _x;
        dx = min(dx, maxCursorCanMove);
      }
    } else if (dx < 0) {
      final maxCanvasCanMove = _displayOriginX - r.left.roundToDouble();
      tryMoveCanvasX = _x + dx < cx && maxCanvasCanMove < 0;
      if (tryMoveCanvasX) {
        dx = max(dx, maxCanvasCanMove);
      } else {
        final maxCursorCanMove = r.left - _x;
        dx = max(dx, maxCursorCanMove);
      }
    }
    var tryMoveCanvasY = false;
    if (dy > 0) {
      final mayCanvasCanMove = _displayOriginY +
          (parent.target?.imageModel.image!.height ?? 720) -
          r.bottom.roundToDouble();
      tryMoveCanvasY = _y + dy > cy && mayCanvasCanMove > 0;
      if (tryMoveCanvasY) {
        dy = min(dy, mayCanvasCanMove);
      } else {
        final mayCursorCanMove = r.bottom - _y;
        dy = min(dy, mayCursorCanMove);
      }
    } else if (dy < 0) {
      final mayCanvasCanMove = _displayOriginY - r.top.roundToDouble();
      tryMoveCanvasY = _y + dy < cy && mayCanvasCanMove < 0;
      if (tryMoveCanvasY) {
        dy = max(dy, mayCanvasCanMove);
      } else {
        final mayCursorCanMove = r.top - _y;
        dy = max(dy, mayCursorCanMove);
      }
    }

    if (dx == 0 && dy == 0) return;
    _x += dx;
    _y += dy;
    if (tryMoveCanvasX && dx != 0) {
      parent.target?.canvasModel.panX(-dx);
    }
    if (tryMoveCanvasY && dy != 0) {
      parent.target?.canvasModel.panY(-dy);
    }

    parent.target?.moveMouse(_x, _y);
    notifyListeners();
  }

  void updateCursorData(Map<String, dynamic> evt) {
    var id = int.parse(evt['id']);
    _hotx = double.parse(evt['hotx']);
    _hoty = double.parse(evt['hoty']);
    var width = int.parse(evt['width']);
    var height = int.parse(evt['height']);
    List<dynamic> colors = json.decode(evt['colors']);
    final rgba = Uint8List.fromList(colors.map((s) => s as int).toList());
    var pid = parent.target?.id;
    ui.decodeImageFromPixels(rgba, width, height, ui.PixelFormat.rgba8888,
        (image) {
      if (parent.target?.id != pid) return;
      _image = image;
      _images[id] = Tuple3(image, _hotx, _hoty);
      try {
        // my throw exception, because the listener maybe already dispose
        notifyListeners();
      } catch (e) {
        print('notify cursor: $e');
      }
    });
  }

  void updateCursorId(Map<String, dynamic> evt) {
    final tmp = _images[int.parse(evt['id'])];
    if (tmp != null) {
      _image = tmp.item1;
      _hotx = tmp.item2;
      _hoty = tmp.item3;
      notifyListeners();
    }
  }

  void updateCursorPosition(Map<String, dynamic> evt) {
    _x = double.parse(evt['x']);
    _y = double.parse(evt['y']);
    notifyListeners();
  }

  void updateDisplayOrigin(double x, double y) {
    _displayOriginX = x;
    _displayOriginY = y;
    _x = x + 1;
    _y = y + 1;
    parent.target?.moveMouse(x, y);
    parent.target?.canvasModel.resetOffset();
    notifyListeners();
  }

  void updateDisplayOriginWithCursor(
      double x, double y, double xCursor, double yCursor) {
    _displayOriginX = x;
    _displayOriginY = y;
    _x = xCursor;
    _y = yCursor;
    parent.target?.moveMouse(x, y);
    notifyListeners();
  }

  void clear() {
    _x = -10000;
    _x = -10000;
    _image = null;
    _images.clear();
  }
}

/// Mouse button enum.
enum MouseButtons { left, right, wheel }

extension ToString on MouseButtons {
  String get value {
    switch (this) {
      case MouseButtons.left:
        return "left";
      case MouseButtons.right:
        return "right";
      case MouseButtons.wheel:
        return "wheel";
    }
  }
}

/// FFI class for communicating with the Rust core.
class FFI {
  var id = "";
  var shift = false;
  var ctrl = false;
  var alt = false;
  var command = false;
  var version = "";
  late final ImageModel imageModel;
  late final FfiModel ffiModel;
  late final CursorModel cursorModel;
  late final CanvasModel canvasModel;
  late final ServerModel serverModel;
  late final ChatModel chatModel;
  late final FileModel fileModel;

  FFI() {
    this.imageModel = ImageModel(WeakReference(this));
    this.ffiModel = FfiModel(WeakReference(this));
    this.cursorModel = CursorModel(WeakReference(this));
    this.canvasModel = CanvasModel(WeakReference(this));
    this.serverModel = ServerModel(WeakReference(this)); // use global FFI
    this.chatModel = ChatModel(WeakReference(this));
    this.fileModel = FileModel(WeakReference(this));
  }

  static FFI newFFI() {
    final ffi = FFI();
    // keep platformFFI only once
    ffi.ffiModel.platformFFI = gFFI.ffiModel.platformFFI;
    return ffi;
  }

  /// Get the remote id for current client.
  String getId() {
    return getByName('remote_id'); // TODO
  }

  /// Send a mouse tap event(down and up).
  void tap(MouseButtons button) {
    sendMouse('down', button);
    sendMouse('up', button);
  }

  /// Send scroll event with scroll distance [y].
  void scroll(int y) {
    setByName('send_mouse',
        json.encode(modify({'id': id, 'type': 'wheel', 'y': y.toString()})));
  }

  /// Reconnect to the remote peer.
  // static void reconnect() {
  //   setByName('reconnect');
  //   parent.target?.ffiModel.clearPermissions();
  // }

  /// Reset key modifiers to false, including [shift], [ctrl], [alt] and [command].
  void resetModifiers() {
    shift = ctrl = alt = command = false;
  }

  /// Modify the given modifier map [evt] based on current modifier key status.
  Map<String, String> modify(Map<String, String> evt) {
    if (ctrl) evt['ctrl'] = 'true';
    if (shift) evt['shift'] = 'true';
    if (alt) evt['alt'] = 'true';
    if (command) evt['command'] = 'true';
    return evt;
  }

  /// Send mouse press event.
  void sendMouse(String type, MouseButtons button) {
    if (!ffiModel.keyboard()) return;
    setByName('send_mouse',
        json.encode(modify({'id': id, 'type': type, 'buttons': button.value})));
  }

  /// Send key stroke event.
  /// [down] indicates the key's state(down or up).
  /// [press] indicates a click event(down and up).
  void inputKey(String name, {bool? down, bool? press}) {
    if (!ffiModel.keyboard()) return;
    // final Map<String, String> out = Map();
    // out['name'] = name;
    // // default: down = false
    // if (down == true) {
    //   out['down'] = "true";
    // }
    // // default: press = true
    // if (press != false) {
    //   out['press'] = "true";
    // }
    // setByName('input_key', json.encode(modify(out)));
    // TODO id
    bind.sessionInputKey(
        id: id,
        name: name,
        down: down ?? false,
        press: press ?? true,
        alt: alt,
        ctrl: ctrl,
        shift: shift,
        command: command);
  }

  /// Send mouse movement event with distance in [x] and [y].
  void moveMouse(double x, double y) {
    if (!ffiModel.keyboard()) return;
    var x2 = x.toInt();
    var y2 = y.toInt();
    setByName(
        'send_mouse', json.encode(modify({'id': id, 'x': '$x2', 'y': '$y2'})));
  }

  /// List the saved peers.
  List<Peer> peers() {
    try {
      var str = getByName('peers'); // TODO
      if (str == "") return [];
      List<dynamic> peers = json.decode(str);
      return peers
          .map((s) => s as List<dynamic>)
          .map((s) =>
              Peer.fromJson(s[0] as String, s[1] as Map<String, dynamic>))
          .toList();
    } catch (e) {
      print('peers(): $e');
    }
    return [];
  }

  /// Connect with the given [id]. Only transfer file if [isFileTransfer].
  void connect(String id, {bool isFileTransfer = false}) {
    if (!isFileTransfer) {
      chatModel.resetClientMode();
      canvasModel.id = id;
      imageModel._id = id;
      cursorModel.id = id;
    }
    final stream = bind.sessionConnect(id: id, isFileTransfer: isFileTransfer);
    final cb = ffiModel.startEventListener(id);
    () async {
      await for (final message in stream) {
        if (message is Event) {
          try {
            debugPrint("event:${message.field0}");
            Map<String, dynamic> event = json.decode(message.field0);
            cb(event);
          } catch (e) {
            print('json.decode fail(): $e');
          }
        } else if (message is Rgba) {
          imageModel.onRgba(message.field0);
        }
      }
    }();
    // every instance will bind a stream
    this.id = id;
    if (isFileTransfer) {
      this.fileModel.initFileFetcher();
    }
  }

  /// Login with [password], choose if the client should [remember] it.
  void login(String id, String password, bool remember) {
    bind.sessionLogin(id: id, password: password, remember: remember);
  }

  /// Close the remote session.
  void close() {
    chatModel.close();
    if (imageModel.image != null && !isWebDesktop) {
      savePreference(id, cursorModel.x, cursorModel.y, canvasModel.x,
          canvasModel.y, canvasModel.scale, ffiModel.pi.currentDisplay);
    }
    bind.sessionClose(id: id);
    id = "";
    imageModel.update(null);
    cursorModel.clear();
    ffiModel.clear();
    canvasModel.clear();
    resetModifiers();
    print("model closed");
  }

  /// Send **get** command to the Rust core based on [name] and [arg].
  /// Return the result as a string.
  String getByName(String name, [String arg = '']) {
    return ffiModel.platformFFI.getByName(name, arg);
  }

  /// Send **set** command to the Rust core based on [name] and [value].
  void setByName(String name, [String value = '']) {
    ffiModel.platformFFI.setByName(name, value);
  }

  RustdeskImpl get bind => ffiModel.platformFFI.ffiBind;

  handleMouse(Map<String, dynamic> evt) {
    var type = '';
    var isMove = false;
    switch (evt['type']) {
      case 'mousedown':
        type = 'down';
        break;
      case 'mouseup':
        type = 'up';
        break;
      case 'mousemove':
        isMove = true;
        break;
      default:
        return;
    }
    evt['type'] = type;
    var x = evt['x'];
    var y = evt['y'];
    if (isMove) {
      canvasModel.moveDesktopMouse(x, y);
    }
    final d = ffiModel.display;
    x -= canvasModel.x;
    y -= canvasModel.y;
    if (!isMove && (x < 0 || x > d.width || y < 0 || y > d.height)) {
      return;
    }
    x /= canvasModel.scale;
    y /= canvasModel.scale;
    x += d.x;
    y += d.y;
    if (type != '') {
      x = 0;
      y = 0;
    }
    evt['x'] = '${x.round()}';
    evt['y'] = '${y.round()}';
    var buttons = '';
    switch (evt['buttons']) {
      case 1:
        buttons = 'left';
        break;
      case 2:
        buttons = 'right';
        break;
      case 4:
        buttons = 'wheel';
        break;
    }
    evt['buttons'] = buttons;
    evt['id'] = id;
    setByName('send_mouse', json.encode(evt));
  }

  listenToMouse(bool yesOrNo) {
    if (yesOrNo) {
      ffiModel.platformFFI.startDesktopWebListener();
    } else {
      ffiModel.platformFFI.stopDesktopWebListener();
    }
  }

  void setMethodCallHandler(FMethod callback) {
    ffiModel.platformFFI.setMethodCallHandler(callback);
  }

  Future<bool> invokeMethod(String method, [dynamic arguments]) async {
    return await ffiModel.platformFFI.invokeMethod(method, arguments);
  }
}

class Peer {
  final String id;
  final String username;
  final String hostname;
  final String platform;

  Peer.fromJson(String id, Map<String, dynamic> json)
      : id = id,
        username = json['username'],
        hostname = json['hostname'],
        platform = json['platform'];
}

class Display {
  double x = 0;
  double y = 0;
  int width = 0;
  int height = 0;
}

class PeerInfo {
  String version = "";
  String username = "";
  String hostname = "";
  String platform = "";
  bool sasEnabled = false;
  int currentDisplay = 0;
  List<Display> displays = [];
}

void savePreference(String id, double xCursor, double yCursor, double xCanvas,
    double yCanvas, double scale, int currentDisplay) async {
  SharedPreferences prefs = await SharedPreferences.getInstance();
  final p = Map<String, dynamic>();
  p['xCursor'] = xCursor;
  p['yCursor'] = yCursor;
  p['xCanvas'] = xCanvas;
  p['yCanvas'] = yCanvas;
  p['scale'] = scale;
  p['currentDisplay'] = currentDisplay;
  prefs.setString('peer' + id, json.encode(p));
}

Future<Map<String, dynamic>?> getPreference(String id) async {
  if (!isWebDesktop) return null;
  SharedPreferences prefs = await SharedPreferences.getInstance();
  var p = prefs.getString('peer' + id);
  if (p == null) return null;
  Map<String, dynamic> m = json.decode(p);
  return m;
}

void removePreference(String id) async {
  SharedPreferences prefs = await SharedPreferences.getInstance();
  prefs.remove('peer' + id);
}

void initializeCursorAndCanvas(FFI ffi) async {
  var p = await getPreference(ffi.id);
  int currentDisplay = 0;
  if (p != null) {
    currentDisplay = p['currentDisplay'];
  }
  if (p == null || currentDisplay != ffi.ffiModel.pi.currentDisplay) {
    ffi.cursorModel
        .updateDisplayOrigin(ffi.ffiModel.display.x, ffi.ffiModel.display.y);
    return;
  }
  double xCursor = p['xCursor'];
  double yCursor = p['yCursor'];
  double xCanvas = p['xCanvas'];
  double yCanvas = p['yCanvas'];
  double scale = p['scale'];
  ffi.cursorModel.updateDisplayOriginWithCursor(
      ffi.ffiModel.display.x, ffi.ffiModel.display.y, xCursor, yCursor);
  ffi.canvasModel.update(xCanvas, yCanvas, scale);
}

/// Translate text based on the pre-defined dictionary.
/// note: params [FFI?] can be used to replace global FFI implementation
/// for example: during global initialization, gFFI not exists yet.
String translate(String name, {FFI? ffi}) {
  if (name.startsWith('Failed to') && name.contains(': ')) {
    return name.split(': ').map((x) => translate(x)).join(': ');
  }
  var a = 'translate';
  var b = '{"locale": "$localeName", "text": "$name"}';
  return (ffi ?? gFFI).getByName(a, b);
}<|MERGE_RESOLUTION|>--- conflicted
+++ resolved
@@ -237,16 +237,12 @@
     _display.width = int.parse(evt['width']);
     _display.height = int.parse(evt['height']);
     if (old != _pi.currentDisplay)
-<<<<<<< HEAD
       parent.target?.cursorModel.updateDisplayOrigin(_display.x, _display.y);
-=======
-      FFI.cursorModel.updateDisplayOrigin(_display.x, _display.y);
 
     // remote is mobile, and orientation changed
     if ((_display.width > _display.height) != oldOrientation) {
-      FFI.canvasModel.updateViewStyle();
-    }
->>>>>>> 8d0b49d3
+      gFFI.canvasModel.updateViewStyle();
+    }
     notifyListeners();
   }
 
