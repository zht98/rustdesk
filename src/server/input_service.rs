--- conflicted
+++ resolved
@@ -483,7 +483,6 @@
                 y = -y;
             }
             #[cfg(target_os = "macos")]
-<<<<<<< HEAD
             {
                 // TODO: support track pad on win.
                 let is_track_pad = evt
@@ -506,17 +505,6 @@
                 if y != 0 {
                     en.mouse_scroll_y(y, is_track_pad);
                 }
-=======
-            if evt
-                .modifiers
-                .contains(&EnumOrUnknown::new(ControlKey::Shift))
-            {
-                x = y;
-                y = 0;
-            }
-            if x != 0 {
-                en.mouse_scroll_x(x);
->>>>>>> fef5070d
             }
 
             #[cfg(not(target_os = "macos"))]
