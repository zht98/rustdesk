use std::{
    collections::{HashMap, HashSet},
    ops::Deref,
    sync::{
        atomic::{AtomicBool, AtomicUsize, Ordering},
        Arc, Mutex, RwLock,
    },
};

use sciter::{
    dom::{
        event::{EventReason, BEHAVIOR_EVENTS, EVENT_GROUPS, PHASE_MASK},
        Element, HELEMENT,
    },
    make_args,
    video::{video_destination, AssetPtr, COLOR_SPACE},
    Value,
};

#[cfg(windows)]
use clipboard::{
    cliprdr::CliprdrClientContext, create_cliprdr_context as create_clipboard_file_context,
    get_rx_clip_client, server_clip_file,
};
use enigo::{self, Enigo, KeyboardControllable};
use hbb_common::{
    allow_err,
    config::{Config, LocalConfig, PeerConfig},
    fs, log,
    message_proto::{permission_info::Permission, *},
    protobuf::Message as _,
    rendezvous_proto::ConnType,
    sleep,
    tokio::{
        self,
        sync::mpsc,
        time::{self, Duration, Instant, Interval},
    },
    Stream,
};
use hbb_common::{config::TransferSerde, fs::TransferJobMeta};
<<<<<<< HEAD
use rdev::{Event, EventType::*, Key as RdevKey};
use hbb_common::{
    fs::{
        can_enable_overwrite_detection, get_job, get_string, new_send_confirm, DigestCheckResult,
        RemoveJobMeta,
    },
    get_version_number,
};
=======
use rdev::{Event, EventType::*, Key as RdevKey, Keyboard as RdevKeyboard, KeyboardState};
>>>>>>> 12129ebf

#[cfg(windows)]
use crate::clipboard_file::*;
use crate::{
    client::*,
    common::{self, check_clipboard, update_clipboard, ClipboardContext, CLIPBOARD_INTERVAL},
};

type Video = AssetPtr<video_destination>;

lazy_static::lazy_static! {
    static ref ENIGO: Arc<Mutex<Enigo>> = Arc::new(Mutex::new(Enigo::new()));
    static ref VIDEO: Arc<Mutex<Option<Video>>> = Default::default();
    static ref TO_RELEASE: Arc<Mutex<HashSet<RdevKey>>> = Arc::new(Mutex::new(HashSet::<RdevKey>::new()));
    static ref KEYBOARD: Arc<Mutex<RdevKeyboard>> = Arc::new(Mutex::new(RdevKeyboard::new().unwrap()));
}

fn get_key_state(key: enigo::Key) -> bool {
    #[cfg(target_os = "macos")]
    if key == enigo::Key::NumLock {
        return true;
    }
    ENIGO.lock().unwrap().get_key_state(key)
}

static IS_IN: AtomicBool = AtomicBool::new(false);
static KEYBOARD_HOOKED: AtomicBool = AtomicBool::new(false);
static SERVER_KEYBOARD_ENABLED: AtomicBool = AtomicBool::new(true);
static SERVER_FILE_TRANSFER_ENABLED: AtomicBool = AtomicBool::new(true);
static SERVER_CLIPBOARD_ENABLED: AtomicBool = AtomicBool::new(true);
#[cfg(windows)]
static mut IS_ALT_GR: bool = false;

#[derive(Default)]
pub struct HandlerInner {
    element: Option<Element>,
    sender: Option<mpsc::UnboundedSender<Data>>,
    thread: Option<std::thread::JoinHandle<()>>,
    close_state: HashMap<String, String>,
}

#[derive(Clone, Default)]
pub struct Handler {
    inner: Arc<RwLock<HandlerInner>>,
    cmd: String,
    id: String,
    password: String,
    args: Vec<String>,
    lc: Arc<RwLock<LoginConfigHandler>>,
}

impl Deref for Handler {
    type Target = Arc<RwLock<HandlerInner>>;

    fn deref(&self) -> &Self::Target {
        &self.inner
    }
}

impl FileManager for Handler {}

impl sciter::EventHandler for Handler {
    fn get_subscription(&mut self) -> Option<EVENT_GROUPS> {
        Some(EVENT_GROUPS::HANDLE_BEHAVIOR_EVENT)
    }

    fn attached(&mut self, root: HELEMENT) {
        self.write().unwrap().element = Some(Element::from(root));
    }

    fn detached(&mut self, _root: HELEMENT) {
        self.write().unwrap().element = None;
        self.write().unwrap().sender.take().map(|sender| {
            sender.send(Data::Close).ok();
        });
    }

    // https://github.com/sciter-sdk/rust-sciter/blob/master/examples/video.rs
    fn on_event(
        &mut self,
        _root: HELEMENT,
        source: HELEMENT,
        _target: HELEMENT,
        code: BEHAVIOR_EVENTS,
        phase: PHASE_MASK,
        reason: EventReason,
    ) -> bool {
        if phase != PHASE_MASK::BUBBLING {
            return false;
        }
        match code {
            BEHAVIOR_EVENTS::VIDEO_BIND_RQ => {
                let source = Element::from(source);
                log::debug!("[video] {:?} {} ({:?})", code, source, reason);
                if let EventReason::VideoBind(ptr) = reason {
                    if ptr.is_null() {
                        return true;
                    }
                    let site = AssetPtr::adopt(ptr as *mut video_destination);
                    log::debug!("[video] start video");
                    *VIDEO.lock().unwrap() = Some(site);
                    self.reconnect();
                }
            }
            BEHAVIOR_EVENTS::VIDEO_INITIALIZED => {
                log::debug!("[video] {:?}", code);
            }
            BEHAVIOR_EVENTS::VIDEO_STARTED => {
                log::debug!("[video] {:?}", code);
                let source = Element::from(source);
                use sciter::dom::ELEMENT_AREAS;
                let flags = ELEMENT_AREAS::CONTENT_BOX as u32 | ELEMENT_AREAS::SELF_RELATIVE as u32;
                let rc = source.get_location(flags).unwrap();
                log::debug!(
                    "[video] start video thread on <{}> which is about {:?} pixels",
                    source,
                    rc.size()
                );
            }
            BEHAVIOR_EVENTS::VIDEO_STOPPED => {
                log::debug!("[video] {:?}", code);
            }
            _ => return false,
        };
        return true;
    }

    sciter::dispatch_script_call! {
        fn get_audit_server();
        fn send_note(String);
        fn is_xfce();
        fn get_id();
        fn get_default_pi();
        fn get_option(String);
        fn t(String);
        fn set_option(String, String);
        fn input_os_password(String, bool);
        fn save_close_state(String, String);
        fn is_file_transfer();
        fn is_port_forward();
        fn is_rdp();
        fn login(String, bool);
        fn new_rdp();
        fn send_mouse(i32, i32, i32, bool, bool, bool, bool);
        fn enter();
        fn leave();
        fn ctrl_alt_del();
        fn transfer_file();
        fn tunnel();
        fn lock_screen();
        fn reconnect();
        fn get_chatbox();
        fn get_icon();
        fn get_home_dir();
        fn read_dir(String, bool);
        fn remove_dir(i32, String, bool);
        fn create_dir(i32, String, bool);
        fn remove_file(i32, String, i32, bool);
        fn read_remote_dir(String, bool);
        fn send_chat(String);
        fn switch_display(i32);
        fn remove_dir_all(i32, String, bool);
        fn confirm_delete_files(i32, i32);
        fn set_no_confirm(i32);
        fn cancel_job(i32);
        fn send_files(i32, String, String, i32, bool, bool);
        fn add_job(i32, String, String, i32, bool, bool);
        fn resume_job(i32, bool);
        fn get_platform(bool);
        fn get_path_sep(bool);
        fn get_icon_path(i32, String);
        fn get_char(String, i32);
        fn get_size();
        fn get_port_forwards();
        fn remove_port_forward(i32);
        fn get_args();
        fn add_port_forward(i32, String, i32);
        fn save_size(i32, i32, i32, i32);
        fn get_view_style();
        fn get_image_quality();
        fn get_custom_image_quality();
        fn save_view_style(String);
        fn save_image_quality(String);
        fn save_custom_image_quality(i32);
        fn refresh_video();
        fn get_toggle_option(String);
        fn is_privacy_mode_supported();
        fn toggle_option(String);
        fn get_remember();
        fn peer_platform();
        fn set_write_override(i32, i32, bool, bool, bool);
        fn get_keyboard_mode();
        fn save_keyboard_mode(String);
        fn has_hwcodec();
        fn supported_hwcodec();
        fn change_prefer_codec();
        fn restart_remote_device();
    }
}

impl Handler {
    pub fn new(cmd: String, id: String, password: String, args: Vec<String>) -> Self {
        let me = Self {
            cmd,
            id: id.clone(),
            password: password.clone(),
            args,
            ..Default::default()
        };
        me.lc
            .write()
            .unwrap()
            .initialize(id, me.is_file_transfer(), me.is_port_forward());
        me
    }

    fn update_quality_status(&self, status: QualityStatus) {
        self.call2(
            "updateQualityStatus",
            &make_args!(
                status.speed.map_or(Value::null(), |it| it.into()),
                status.fps.map_or(Value::null(), |it| it.into()),
                status.delay.map_or(Value::null(), |it| it.into()),
                status.target_bitrate.map_or(Value::null(), |it| it.into()),
                status
                    .codec_format
                    .map_or(Value::null(), |it| it.to_string().into())
            ),
        );
    }

    fn start_keyboard_hook(&self) {
        if self.is_port_forward() || self.is_file_transfer() {
            return;
        }
        if KEYBOARD_HOOKED.swap(true, Ordering::SeqCst) {
            return;
        }
        log::info!("keyboard hooked");
        let mut me = self.clone();
        #[cfg(windows)]
        crate::platform::windows::enable_lowlevel_keyboard(std::ptr::null_mut() as _);
        std::thread::spawn(move || {
            // This will block.
            std::env::set_var("KEYBOARD_ONLY", "y");
            lazy_static::lazy_static! {
                static ref MUTEX_SPECIAL_KEYS: Mutex<HashMap<RdevKey, bool>> = {
                    let mut m = HashMap::new();
                    m.insert(RdevKey::ShiftLeft, false);
                    m.insert(RdevKey::ShiftRight, false);
                    m.insert(RdevKey::ControlLeft, false);
                    m.insert(RdevKey::ControlRight, false);
                    m.insert(RdevKey::Alt, false);
                    m.insert(RdevKey::AltGr, false);
                    Mutex::new(m)
                };
            }

            let func = move |evt: Event| {
                if !IS_IN.load(Ordering::SeqCst) || !SERVER_KEYBOARD_ENABLED.load(Ordering::SeqCst)
                {
                    return;
                }
                let (_key, down) = match evt.event_type {
                    KeyPress(k) => {
                        // keyboard long press
                        if MUTEX_SPECIAL_KEYS.lock().unwrap().contains_key(&k) {
                            if *MUTEX_SPECIAL_KEYS.lock().unwrap().get(&k).unwrap() {
                                return;
                            }
                            MUTEX_SPECIAL_KEYS.lock().unwrap().insert(k, true);
                        }
                        (k, true)
                    }
                    KeyRelease(k) => {
                        // keyboard long press
                        if MUTEX_SPECIAL_KEYS.lock().unwrap().contains_key(&k) {
                            MUTEX_SPECIAL_KEYS.lock().unwrap().insert(k, false);
                        }
                        (k, false)
                    }
                    _ => return,
                };

                me.key_down_or_up(down, _key, evt);
            };
            if let Err(error) = rdev::listen(func) {
                log::error!("rdev: {:?}", error);
            }
        });
    }

    fn get_view_style(&mut self) -> String {
        return self.lc.read().unwrap().view_style.clone();
    }

    fn get_image_quality(&mut self) -> String {
        return self.lc.read().unwrap().image_quality.clone();
    }

    fn get_keyboard_mode(&mut self) -> String {
        return std::env::var("KEYBOARD_MODE")
            .unwrap_or(String::from("legacy"))
            .to_lowercase();
    }

    fn save_keyboard_mode(&mut self, value: String) {
        std::env::set_var("KEYBOARD_MODE", value);
    }

    fn get_custom_image_quality(&mut self) -> Value {
        let mut v = Value::array(0);
        for x in self.lc.read().unwrap().custom_image_quality.iter() {
            v.push(x);
        }
        v
    }

    #[inline]
    pub(super) fn save_config(&self, config: PeerConfig) {
        self.lc.write().unwrap().save_config(config);
    }

    fn save_view_style(&mut self, value: String) {
        self.lc.write().unwrap().save_view_style(value);
    }

    #[inline]
    pub(super) fn load_config(&self) -> PeerConfig {
        load_config(&self.id)
    }

    fn toggle_option(&mut self, name: String) {
        let msg = self.lc.write().unwrap().toggle_option(name.clone());
        if name == "enable-file-transfer" {
            self.send(Data::ToggleClipboardFile);
        }
        if let Some(msg) = msg {
            self.send(Data::Message(msg));
        }
    }

    fn get_toggle_option(&mut self, name: String) -> bool {
        self.lc.read().unwrap().get_toggle_option(&name)
    }

    fn is_privacy_mode_supported(&self) -> bool {
        self.lc.read().unwrap().is_privacy_mode_supported()
    }

    fn refresh_video(&mut self) {
        self.send(Data::Message(LoginConfigHandler::refresh()));
    }

    fn save_custom_image_quality(&mut self, custom_image_quality: i32) {
        let msg = self
            .lc
            .write()
            .unwrap()
            .save_custom_image_quality(custom_image_quality);
        self.send(Data::Message(msg));
    }

    fn save_image_quality(&mut self, value: String) {
        let msg = self.lc.write().unwrap().save_image_quality(value);
        if let Some(msg) = msg {
            self.send(Data::Message(msg));
        }
    }

    fn get_remember(&mut self) -> bool {
        self.lc.read().unwrap().remember
    }

    fn set_write_override(
        &mut self,
        job_id: i32,
        file_num: i32,
        is_override: bool,
        remember: bool,
        is_upload: bool,
    ) -> bool {
        self.send(Data::SetConfirmOverrideFile((
            job_id,
            file_num,
            is_override,
            remember,
            is_upload,
        )));
        true
    }

    fn has_hwcodec(&self) -> bool {
        #[cfg(not(feature = "hwcodec"))]
        return false;
        #[cfg(feature = "hwcodec")]
        return true;
    }

    fn supported_hwcodec(&self) -> Value {
        #[cfg(feature = "hwcodec")]
        {
            let mut v = Value::array(0);
            let decoder = scrap::codec::Decoder::video_codec_state(&self.id);
            let mut h264 = decoder.score_h264 > 0;
            let mut h265 = decoder.score_h265 > 0;
            if let Some((encoding_264, encoding_265)) = self.lc.read().unwrap().supported_encoding {
                h264 = h264 && encoding_264;
                h265 = h265 && encoding_265;
            }
            v.push(h264);
            v.push(h265);
            v
        }
        #[cfg(not(feature = "hwcodec"))]
        {
            let mut v = Value::array(0);
            v.push(false);
            v.push(false);
            v
        }
    }

    fn change_prefer_codec(&self) {
        let msg = self.lc.write().unwrap().change_prefer_codec();
        self.send(Data::Message(msg));
    }

    fn restart_remote_device(&mut self) {
        let mut lc = self.lc.write().unwrap();
        lc.restarting_remote_device = true;
        let msg = lc.restart_remote_device();
        self.send(Data::Message(msg));
    }

    pub fn is_restarting_remote_device(&self) -> bool {
        self.lc.read().unwrap().restarting_remote_device
    }

    fn t(&self, name: String) -> String {
        crate::client::translate(name)
    }

    fn get_audit_server(&self) -> String {
        if self.lc.read().unwrap().conn_id <= 0
            || LocalConfig::get_option("access_token").is_empty()
        {
            return "".to_owned();
        }
        crate::get_audit_server(
            Config::get_option("api-server"),
            Config::get_option("custom-rendezvous-server"),
        )
    }

    fn send_note(&self, note: String) {
        let url = self.get_audit_server();
        let id = self.id.clone();
        let conn_id = self.lc.read().unwrap().conn_id;
        std::thread::spawn(move || {
            send_note(url, id, conn_id, note);
        });
    }

    fn is_xfce(&self) -> bool {
        crate::platform::is_xfce()
    }

    fn save_size(&mut self, x: i32, y: i32, w: i32, h: i32) {
        let size = (x, y, w, h);
        let mut config = self.load_config();
        if self.is_file_transfer() {
            let close_state = self.read().unwrap().close_state.clone();
            let mut has_change = false;
            for (k, mut v) in close_state {
                if k == "remote_dir" {
                    v = self.lc.read().unwrap().get_all_remote_dir(v);
                }
                let v2 = if v.is_empty() { None } else { Some(&v) };
                if v2 != config.options.get(&k) {
                    has_change = true;
                    if v2.is_none() {
                        config.options.remove(&k);
                    } else {
                        config.options.insert(k, v);
                    }
                }
            }
            if size == config.size_ft && !has_change {
                return;
            }
            config.size_ft = size;
        } else if self.is_port_forward() {
            if size == config.size_pf {
                return;
            }
            config.size_pf = size;
        } else {
            if size == config.size {
                return;
            }
            config.size = size;
        }
        self.save_config(config);
        log::info!("size saved");
    }

    fn get_port_forwards(&mut self) -> Value {
        let port_forwards = self.lc.read().unwrap().port_forwards.clone();
        let mut v = Value::array(0);
        for (port, remote_host, remote_port) in port_forwards {
            let mut v2 = Value::array(0);
            v2.push(port);
            v2.push(remote_host);
            v2.push(remote_port);
            v.push(v2);
        }
        v
    }

    fn get_args(&mut self) -> Value {
        let mut v = Value::array(0);
        for x in self.args.iter() {
            v.push(x);
        }
        v
    }

    fn remove_port_forward(&mut self, port: i32) {
        let mut config = self.load_config();
        config.port_forwards = config
            .port_forwards
            .drain(..)
            .filter(|x| x.0 != port)
            .collect();
        self.save_config(config);
        self.send(Data::RemovePortForward(port));
    }

    fn add_port_forward(&mut self, port: i32, remote_host: String, remote_port: i32) {
        let mut config = self.load_config();
        if config
            .port_forwards
            .iter()
            .filter(|x| x.0 == port)
            .next()
            .is_some()
        {
            return;
        }
        let pf = (port, remote_host, remote_port);
        config.port_forwards.push(pf.clone());
        self.save_config(config);
        self.send(Data::AddPortForward(pf));
    }

    fn get_size(&mut self) -> Value {
        let s = if self.is_file_transfer() {
            self.lc.read().unwrap().size_ft
        } else if self.is_port_forward() {
            self.lc.read().unwrap().size_pf
        } else {
            self.lc.read().unwrap().size
        };
        let mut v = Value::array(0);
        v.push(s.0);
        v.push(s.1);
        v.push(s.2);
        v.push(s.3);
        v
    }

    fn get_id(&mut self) -> String {
        self.id.clone()
    }

    fn get_default_pi(&mut self) -> Value {
        let mut pi = Value::map();
        let info = self.lc.read().unwrap().info.clone();
        pi.set_item("username", info.username.clone());
        pi.set_item("hostname", info.hostname.clone());
        pi.set_item("platform", info.platform.clone());
        pi
    }

    fn get_option(&self, k: String) -> String {
        self.lc.read().unwrap().get_option(&k)
    }

    fn set_option(&self, k: String, v: String) {
        self.lc.write().unwrap().set_option(k, v);
    }

    fn input_os_password(&mut self, pass: String, activate: bool) {
        input_os_password(pass, activate, self.clone());
    }

    fn save_close_state(&self, k: String, v: String) {
        self.write().unwrap().close_state.insert(k, v);
    }

    fn get_chatbox(&mut self) -> String {
        #[cfg(feature = "inline")]
        return super::inline::get_chatbox();
        #[cfg(not(feature = "inline"))]
        return "".to_owned();
    }

    fn get_icon(&mut self) -> String {
        crate::get_icon()
    }

    fn send_chat(&mut self, text: String) {
        let mut misc = Misc::new();
        misc.set_chat_message(ChatMessage {
            text,
            ..Default::default()
        });
        let mut msg_out = Message::new();
        msg_out.set_misc(misc);
        self.send(Data::Message(msg_out));
    }

    fn switch_display(&mut self, display: i32) {
        let mut misc = Misc::new();
        misc.set_switch_display(SwitchDisplay {
            display,
            ..Default::default()
        });
        let mut msg_out = Message::new();
        msg_out.set_misc(misc);
        self.send(Data::Message(msg_out));
    }

    fn is_file_transfer(&self) -> bool {
        self.cmd == "--file-transfer"
    }

    fn is_port_forward(&self) -> bool {
        self.cmd == "--port-forward" || self.is_rdp()
    }

    fn is_rdp(&self) -> bool {
        self.cmd == "--rdp"
    }

    fn reconnect(&mut self) {
        println!("reconnecting");
        let cloned = self.clone();
        let mut lock = self.write().unwrap();
        lock.thread.take().map(|t| t.join());
        lock.thread = Some(std::thread::spawn(move || {
            io_loop(cloned);
        }));
    }

    #[inline]
    fn peer_platform(&self) -> String {
        self.lc.read().unwrap().info.platform.clone()
    }

    fn get_platform(&mut self, is_remote: bool) -> String {
        if is_remote {
            self.peer_platform()
        } else {
            whoami::platform().to_string()
        }
    }

    fn get_path_sep(&mut self, is_remote: bool) -> &'static str {
        let p = self.get_platform(is_remote);
        if &p == "Windows" {
            return "\\";
        } else {
            return "/";
        }
    }

    fn get_icon_path(&mut self, file_type: i32, ext: String) -> String {
        let mut path = Config::icon_path();
        if file_type == FileType::DirLink as i32 {
            let new_path = path.join("dir_link");
            if !std::fs::metadata(&new_path).is_ok() {
                #[cfg(windows)]
                allow_err!(std::os::windows::fs::symlink_file(&path, &new_path));
                #[cfg(not(windows))]
                allow_err!(std::os::unix::fs::symlink(&path, &new_path));
            }
            path = new_path;
        } else if file_type == FileType::File as i32 {
            if !ext.is_empty() {
                path = path.join(format!("file.{}", ext));
            } else {
                path = path.join("file");
            }
            if !std::fs::metadata(&path).is_ok() {
                allow_err!(std::fs::File::create(&path));
            }
        } else if file_type == FileType::FileLink as i32 {
            let new_path = path.join("file_link");
            if !std::fs::metadata(&new_path).is_ok() {
                path = path.join("file");
                if !std::fs::metadata(&path).is_ok() {
                    allow_err!(std::fs::File::create(&path));
                }
                #[cfg(windows)]
                allow_err!(std::os::windows::fs::symlink_file(&path, &new_path));
                #[cfg(not(windows))]
                allow_err!(std::os::unix::fs::symlink(&path, &new_path));
            }
            path = new_path;
        } else if file_type == FileType::DirDrive as i32 {
            if cfg!(windows) {
                path = fs::get_path("C:");
            } else if cfg!(target_os = "macos") {
                if let Ok(entries) = fs::get_path("/Volumes/").read_dir() {
                    for entry in entries {
                        if let Ok(entry) = entry {
                            path = entry.path();
                            break;
                        }
                    }
                }
            }
        }
        fs::get_string(&path)
    }

    fn login(&mut self, password: String, remember: bool) {
        self.send(Data::Login((password, remember)));
    }

    fn new_rdp(&mut self) {
        self.send(Data::NewRDP);
    }

    fn enter(&mut self) {
        #[cfg(windows)]
        crate::platform::windows::stop_system_key_propagate(true);
        IS_IN.store(true, Ordering::SeqCst);
    }

    fn leave(&mut self) {
        for key in TO_RELEASE.lock().unwrap().iter() {
            self.map_keyboard_mode(false, *key, None)
        }
        #[cfg(windows)]
        crate::platform::windows::stop_system_key_propagate(false);
        IS_IN.store(false, Ordering::SeqCst);
    }

    fn send_mouse(
        &mut self,
        mask: i32,
        x: i32,
        y: i32,
        alt: bool,
        ctrl: bool,
        shift: bool,
        command: bool,
    ) {
        #[allow(unused_mut)]
        let mut command = command;
        #[cfg(windows)]
        {
            if !command && crate::platform::windows::get_win_key_state() {
                command = true;
            }
        }

        send_mouse(mask, x, y, alt, ctrl, shift, command, self);
        // on macos, ctrl + left button down = right button down, up won't emit, so we need to
        // emit up myself if peer is not macos
        // to-do: how about ctrl + left from win to macos
        if cfg!(target_os = "macos") {
            let buttons = mask >> 3;
            let evt_type = mask & 0x7;
            if buttons == 1 && evt_type == 1 && ctrl && self.peer_platform() != "Mac OS" {
                self.send_mouse((1 << 3 | 2) as _, x, y, alt, ctrl, shift, command);
            }
        }
    }

    fn set_cursor_data(&mut self, cd: CursorData) {
        let mut colors = hbb_common::compress::decompress(&cd.colors);
        if colors.iter().filter(|x| **x != 0).next().is_none() {
            log::info!("Fix transparent");
            // somehow all 0 images shows black rect, here is a workaround
            colors[3] = 1;
        }
        let mut png = Vec::new();
        if let Ok(()) = repng::encode(&mut png, cd.width as _, cd.height as _, &colors) {
            self.call(
                "setCursorData",
                &make_args!(
                    cd.id.to_string(),
                    cd.hotx,
                    cd.hoty,
                    cd.width,
                    cd.height,
                    &png[..]
                ),
            );
        }
    }

    fn get_key_event(&self, down_or_up: i32, name: &str, code: i32) -> Option<KeyEvent> {
        let mut key_event = KeyEvent::new();
        if down_or_up == 2 {
            /* windows send both keyup/keydown and keychar, so here we avoid keychar
               for <= 0xFF, best practice should only avoid those not on keyboard, but
               for now, we have no way to test, so avoid <= 0xFF totally
            */
            if code <= 0xFF {
                return None;
            }
            key_event.set_unicode(code.clone() as _);
        } else if let Some(key) = KEY_MAP.get(name) {
            match key {
                Key::Chr(chr) => {
                    key_event.set_chr(chr.clone());
                }
                Key::ControlKey(key) => {
                    key_event.set_control_key(key.clone());
                }
                _ => {}
            }
        } else {
            if cfg!(target_os = "macos") {
                match code {
                    0x4C => key_event.set_control_key(ControlKey::NumpadEnter), // numpad enter
                    0x69 => key_event.set_control_key(ControlKey::Snapshot),
                    0x72 => key_event.set_control_key(ControlKey::Help),
                    0x6E => key_event.set_control_key(ControlKey::Apps),
                    0x47 => {
                        key_event.set_control_key(if self.peer_platform() == "Mac OS" {
                            ControlKey::Clear
                        } else {
                            ControlKey::NumLock
                        });
                    }
                    0x51 => key_event.set_control_key(ControlKey::Equals),
                    0x2F => key_event.set_chr('.' as _),
                    0x32 => key_event.set_chr('`' as _),
                    _ => {
                        log::error!("Unknown key code {}", code);
                        return None;
                    }
                }
            } else if cfg!(windows) {
                match code {
                    0x2C => key_event.set_control_key(ControlKey::Snapshot),
                    0x91 => key_event.set_control_key(ControlKey::Scroll),
                    0x90 => key_event.set_control_key(ControlKey::NumLock),
                    0x5C => key_event.set_control_key(ControlKey::RWin),
                    0x5B => key_event.set_control_key(ControlKey::Meta),
                    0x5D => key_event.set_control_key(ControlKey::Apps),
                    0xBE => key_event.set_chr('.' as _),
                    0xC0 => key_event.set_chr('`' as _),
                    _ => {
                        log::error!("Unknown key code {}", code);
                        return None;
                    }
                }
            } else if cfg!(target_os = "linux") {
                match code {
                    65300 => key_event.set_control_key(ControlKey::Scroll),
                    65421 => key_event.set_control_key(ControlKey::NumpadEnter), // numpad enter
                    65407 => key_event.set_control_key(ControlKey::NumLock),
                    65515 => key_event.set_control_key(ControlKey::Meta),
                    65516 => key_event.set_control_key(ControlKey::RWin),
                    65513 => key_event.set_control_key(ControlKey::Alt),
                    65514 => key_event.set_control_key(ControlKey::RAlt),
                    65508 => key_event.set_control_key(ControlKey::RControl),
                    65506 => key_event.set_control_key(ControlKey::RShift),
                    96 => key_event.set_chr('`' as _),
                    46 => key_event.set_chr('.' as _),
                    126 => key_event.set_chr('`' as _),
                    33 => key_event.set_chr('1' as _),
                    64 => key_event.set_chr('2' as _),
                    35 => key_event.set_chr('3' as _),
                    36 => key_event.set_chr('4' as _),
                    37 => key_event.set_chr('5' as _),
                    94 => key_event.set_chr('6' as _),
                    38 => key_event.set_chr('7' as _),
                    42 => key_event.set_chr('8' as _),
                    40 => key_event.set_chr('9' as _),
                    41 => key_event.set_chr('0' as _),
                    95 => key_event.set_chr('-' as _),
                    43 => key_event.set_chr('=' as _),
                    123 => key_event.set_chr('[' as _),
                    125 => key_event.set_chr(']' as _),
                    124 => key_event.set_chr('\\' as _),
                    58 => key_event.set_chr(';' as _),
                    34 => key_event.set_chr('\'' as _),
                    60 => key_event.set_chr(',' as _),
                    62 => key_event.set_chr('.' as _),
                    63 => key_event.set_chr('/' as _),
                    _ => {
                        log::error!("Unknown key code {}", code);
                        return None;
                    }
                }
            } else {
                log::error!("Unknown key code {}", code);
                return None;
            }
        }
        Some(key_event)
    }

    fn get_char(&mut self, name: String, code: i32) -> String {
        if let Some(key_event) = self.get_key_event(1, &name, code) {
            match key_event.union {
                Some(key_event::Union::Chr(chr)) => {
                    if let Some(chr) = std::char::from_u32(chr as _) {
                        return chr.to_string();
                    }
                }
                _ => {}
            }
        }
        "".to_owned()
    }

    fn ctrl_alt_del(&mut self) {
        if self.peer_platform() == "Windows" {
            let mut key_event = KeyEvent::new();
            key_event.set_control_key(ControlKey::CtrlAltDel);
            // todo
            key_event.down = true;
            self.send_key_event(key_event, KeyboardMode::Legacy);
        } else {
            let mut key_event = KeyEvent::new();
            key_event.set_control_key(ControlKey::Delete);
            self.legacy_modifiers(&mut key_event, true, true, false, false);
            // todo
            key_event.press = true;
            self.send_key_event(key_event, KeyboardMode::Legacy);
        }
    }

    fn lock_screen(&mut self) {
        let mut key_event = KeyEvent::new();
        key_event.set_control_key(ControlKey::LockScreen);
        // todo
        key_event.down = true;
        self.send_key_event(key_event, KeyboardMode::Legacy);
    }

    fn transfer_file(&mut self) {
        let id = self.get_id();
        let args = vec!["--file-transfer", &id, &self.password];
        if let Err(err) = crate::run_me(args) {
            log::error!("Failed to spawn file transfer: {}", err);
        }
    }

    fn tunnel(&mut self) {
        let id = self.get_id();
        let args = vec!["--port-forward", &id, &self.password];
        if let Err(err) = crate::run_me(args) {
            log::error!("Failed to spawn IP tunneling: {}", err);
        }
    }

    fn send_key_event(&mut self, mut evt: KeyEvent, keyboard_mode: KeyboardMode) {
        // mode: legacy(0), map(1), translate(2), auto(3)
        evt.mode = keyboard_mode.into();
        let mut msg_out = Message::new();
        msg_out.set_key_event(evt);
        self.send(Data::Message(msg_out));
    }

    #[allow(dead_code)]
    fn convert_numpad_keys(&mut self, key: RdevKey) -> RdevKey {
        if get_key_state(enigo::Key::NumLock) {
            return key;
        }
        match key {
            RdevKey::Kp0 => RdevKey::Insert,
            RdevKey::KpDecimal => RdevKey::Delete,
            RdevKey::Kp1 => RdevKey::End,
            RdevKey::Kp2 => RdevKey::DownArrow,
            RdevKey::Kp3 => RdevKey::PageDown,
            RdevKey::Kp4 => RdevKey::LeftArrow,
            RdevKey::Kp5 => RdevKey::Clear,
            RdevKey::Kp6 => RdevKey::RightArrow,
            RdevKey::Kp7 => RdevKey::Home,
            RdevKey::Kp8 => RdevKey::UpArrow,
            RdevKey::Kp9 => RdevKey::PageUp,
            _ => key,
        }
    }

    fn map_keyboard_mode(&mut self, down_or_up: bool, key: RdevKey, _evt: Option<Event>) {
        // map mode(1): Send keycode according to the peer platform.
        #[cfg(target_os = "windows")]
        let key = if let Some(e) = _evt {
            rdev::get_win_key(e.code.into(), e.scan_code)
        } else {
            key
        };

        let peer = self.peer_platform();

        let mut key_event = KeyEvent::new();
        // According to peer platform.
        let keycode: u32 = if peer == "Linux" {
            rdev::linux_keycode_from_key(key).unwrap_or_default().into()
        } else if peer == "Windows" {
            #[cfg(not(windows))]
            let key = self.convert_numpad_keys(key);
            rdev::win_keycode_from_key(key).unwrap_or_default().into()
        } else {
            rdev::macos_keycode_from_key(key).unwrap_or_default().into()
        };

        key_event.set_chr(keycode);
        key_event.down = down_or_up;

        if get_key_state(enigo::Key::CapsLock) {
            key_event.modifiers.push(ControlKey::CapsLock.into());
        }
        if get_key_state(enigo::Key::NumLock) {
            key_event.modifiers.push(ControlKey::NumLock.into());
        }

        self.send_key_event(key_event, KeyboardMode::Map);
    }

    fn translate_keyboard_mode(&mut self, down_or_up: bool, key: RdevKey, evt: Event) {
        // translate mode(2): locally generated characters are send to the peer.

        // get char
        let string = match KEYBOARD.lock() {
            Ok(mut keyboard) => {
                let string = keyboard.add(&evt.event_type).unwrap_or_default();
                #[cfg(target_os = "windows")]
                let is_dead = keyboard.last_is_dead;
                #[cfg(target_os = "linux")]
                let is_dead = keyboard.is_dead();
                if is_dead && string == "" && down_or_up == true {
                    return;
                }
                string
            }
            Err(_) => "".to_owned(),
        };

        // maybe two string
        let chars = if string == "" {
            None
        } else {
            let chars: Vec<char> = string.chars().collect();
            Some(chars)
        };

        if let Some(chars) = chars {
            for chr in chars {
                dbg!(chr);

                let mut key_event = KeyEvent::new();
                key_event.set_chr(chr as _);
                key_event.down = true;
                self.send_key_event(key_event, KeyboardMode::Translate);

                let mut key_event = KeyEvent::new();
                key_event.set_chr(chr as _);
                key_event.down = false;
                self.send_key_event(key_event, KeyboardMode::Translate);
            }
        } else {
            if down_or_up == true {
                TO_RELEASE.lock().unwrap().insert(key);
            } else {
                TO_RELEASE.lock().unwrap().remove(&key);
            }
            // algr without action
            // Control left
            if key == RdevKey::AltGr || evt.scan_code == 541 {
                return;
            }
            // Caps affects the keycode map of the peer system(Linux).
            if key == RdevKey::CapsLock {
                return;
            }
            dbg!(key);
            self.map_keyboard_mode(down_or_up, key, None);
        }
    }

    fn legacy_modifiers(
        &self,
        key_event: &mut KeyEvent,
        alt: bool,
        ctrl: bool,
        shift: bool,
        command: bool,
    ) {
        if alt
            && !crate::is_control_key(&key_event, &ControlKey::Alt)
            && !crate::is_control_key(&key_event, &ControlKey::RAlt)
        {
            key_event.modifiers.push(ControlKey::Alt.into());
        }
        if shift
            && !crate::is_control_key(&key_event, &ControlKey::Shift)
            && !crate::is_control_key(&key_event, &ControlKey::RShift)
        {
            key_event.modifiers.push(ControlKey::Shift.into());
        }
        if ctrl
            && !crate::is_control_key(&key_event, &ControlKey::Control)
            && !crate::is_control_key(&key_event, &ControlKey::RControl)
        {
            key_event.modifiers.push(ControlKey::Control.into());
        }
        if command
            && !crate::is_control_key(&key_event, &ControlKey::Meta)
            && !crate::is_control_key(&key_event, &ControlKey::RWin)
        {
            key_event.modifiers.push(ControlKey::Meta.into());
        }
        if get_key_state(enigo::Key::CapsLock) {
            key_event.modifiers.push(ControlKey::CapsLock.into());
        }
        if self.peer_platform() != "Mac OS" {
            if get_key_state(enigo::Key::NumLock) {
                key_event.modifiers.push(ControlKey::NumLock.into());
            }
        }
    }

    fn legacy_keyboard_mode(&mut self, down_or_up: bool, key: RdevKey, evt: Event) {
        // legacy mode(0): Generate characters locally, look for keycode on other side.
        let peer = self.peer_platform();
        let is_win = peer == "Windows";

        let alt = get_key_state(enigo::Key::Alt);
        #[cfg(windows)]
        let ctrl = {
            let mut tmp = get_key_state(enigo::Key::Control);
            unsafe {
                if IS_ALT_GR {
                    if alt || key == RdevKey::AltGr {
                        if tmp {
                            tmp = false;
                        }
                    } else {
                        IS_ALT_GR = false;
                    }
                }
            }
            tmp
        };
        #[cfg(not(windows))]
        let ctrl = get_key_state(enigo::Key::Control);
        let shift = get_key_state(enigo::Key::Shift);
        #[cfg(windows)]
        let command = crate::platform::windows::get_win_key_state();
        #[cfg(not(windows))]
        let command = get_key_state(enigo::Key::Meta);
        let control_key = match key {
            RdevKey::Alt => Some(ControlKey::Alt),
            RdevKey::AltGr => Some(ControlKey::RAlt),
            RdevKey::Backspace => Some(ControlKey::Backspace),
            RdevKey::ControlLeft => {
                // when pressing AltGr, an extra VK_LCONTROL with a special
                // scancode with bit 9 set is sent, let's ignore this.
                #[cfg(windows)]
                if evt.scan_code & 0x200 != 0 {
                    unsafe {
                        IS_ALT_GR = true;
                    }
                    return;
                }
                Some(ControlKey::Control)
            }
            RdevKey::ControlRight => Some(ControlKey::RControl),
            RdevKey::DownArrow => Some(ControlKey::DownArrow),
            RdevKey::Escape => Some(ControlKey::Escape),
            RdevKey::F1 => Some(ControlKey::F1),
            RdevKey::F10 => Some(ControlKey::F10),
            RdevKey::F11 => Some(ControlKey::F11),
            RdevKey::F12 => Some(ControlKey::F12),
            RdevKey::F2 => Some(ControlKey::F2),
            RdevKey::F3 => Some(ControlKey::F3),
            RdevKey::F4 => Some(ControlKey::F4),
            RdevKey::F5 => Some(ControlKey::F5),
            RdevKey::F6 => Some(ControlKey::F6),
            RdevKey::F7 => Some(ControlKey::F7),
            RdevKey::F8 => Some(ControlKey::F8),
            RdevKey::F9 => Some(ControlKey::F9),
            RdevKey::LeftArrow => Some(ControlKey::LeftArrow),
            RdevKey::MetaLeft => Some(ControlKey::Meta),
            RdevKey::MetaRight => Some(ControlKey::RWin),
            RdevKey::Return => Some(ControlKey::Return),
            RdevKey::RightArrow => Some(ControlKey::RightArrow),
            RdevKey::ShiftLeft => Some(ControlKey::Shift),
            RdevKey::ShiftRight => Some(ControlKey::RShift),
            RdevKey::Space => Some(ControlKey::Space),
            RdevKey::Tab => Some(ControlKey::Tab),
            RdevKey::UpArrow => Some(ControlKey::UpArrow),
            RdevKey::Delete => {
                if is_win && ctrl && alt {
                    self.ctrl_alt_del();
                    return;
                }
                Some(ControlKey::Delete)
            }
            RdevKey::Apps => Some(ControlKey::Apps),
            RdevKey::Cancel => Some(ControlKey::Cancel),
            RdevKey::Clear => Some(ControlKey::Clear),
            RdevKey::Kana => Some(ControlKey::Kana),
            RdevKey::Hangul => Some(ControlKey::Hangul),
            RdevKey::Junja => Some(ControlKey::Junja),
            RdevKey::Final => Some(ControlKey::Final),
            RdevKey::Hanja => Some(ControlKey::Hanja),
            RdevKey::Hanji => Some(ControlKey::Hanja),
            RdevKey::Convert => Some(ControlKey::Convert),
            RdevKey::Print => Some(ControlKey::Print),
            RdevKey::Select => Some(ControlKey::Select),
            RdevKey::Execute => Some(ControlKey::Execute),
            RdevKey::PrintScreen => Some(ControlKey::Snapshot),
            RdevKey::Help => Some(ControlKey::Help),
            RdevKey::Sleep => Some(ControlKey::Sleep),
            RdevKey::Separator => Some(ControlKey::Separator),
            RdevKey::KpReturn => Some(ControlKey::NumpadEnter),
            RdevKey::Kp0 => Some(ControlKey::Numpad0),
            RdevKey::Kp1 => Some(ControlKey::Numpad1),
            RdevKey::Kp2 => Some(ControlKey::Numpad2),
            RdevKey::Kp3 => Some(ControlKey::Numpad3),
            RdevKey::Kp4 => Some(ControlKey::Numpad4),
            RdevKey::Kp5 => Some(ControlKey::Numpad5),
            RdevKey::Kp6 => Some(ControlKey::Numpad6),
            RdevKey::Kp7 => Some(ControlKey::Numpad7),
            RdevKey::Kp8 => Some(ControlKey::Numpad8),
            RdevKey::Kp9 => Some(ControlKey::Numpad9),
            RdevKey::KpDivide => Some(ControlKey::Divide),
            RdevKey::KpMultiply => Some(ControlKey::Multiply),
            RdevKey::KpDecimal => Some(ControlKey::Decimal),
            RdevKey::KpMinus => Some(ControlKey::Subtract),
            RdevKey::KpPlus => Some(ControlKey::Add),
            RdevKey::CapsLock | RdevKey::NumLock | RdevKey::ScrollLock => {
                return;
            }
            RdevKey::Home => Some(ControlKey::Home),
            RdevKey::End => Some(ControlKey::End),
            RdevKey::Insert => Some(ControlKey::Insert),
            RdevKey::PageUp => Some(ControlKey::PageUp),
            RdevKey::PageDown => Some(ControlKey::PageDown),
            RdevKey::Pause => Some(ControlKey::Pause),
            _ => None,
        };
        let mut key_event = KeyEvent::new();
        if let Some(k) = control_key {
            key_event.set_control_key(k);
        } else {
            let mut chr = match evt.name {
                Some(ref s) => {
                    if s.len() <= 2 {
                        // exclude chinese characters
                        s.chars().next().unwrap_or('\0')
                    } else {
                        '\0'
                    }
                }
                _ => '\0',
            };
            if chr == '·' {
                // special for Chinese
                chr = '`';
            }
            if chr == '\0' {
                chr = match key {
                    RdevKey::Num1 => '1',
                    RdevKey::Num2 => '2',
                    RdevKey::Num3 => '3',
                    RdevKey::Num4 => '4',
                    RdevKey::Num5 => '5',
                    RdevKey::Num6 => '6',
                    RdevKey::Num7 => '7',
                    RdevKey::Num8 => '8',
                    RdevKey::Num9 => '9',
                    RdevKey::Num0 => '0',
                    RdevKey::KeyA => 'a',
                    RdevKey::KeyB => 'b',
                    RdevKey::KeyC => 'c',
                    RdevKey::KeyD => 'd',
                    RdevKey::KeyE => 'e',
                    RdevKey::KeyF => 'f',
                    RdevKey::KeyG => 'g',
                    RdevKey::KeyH => 'h',
                    RdevKey::KeyI => 'i',
                    RdevKey::KeyJ => 'j',
                    RdevKey::KeyK => 'k',
                    RdevKey::KeyL => 'l',
                    RdevKey::KeyM => 'm',
                    RdevKey::KeyN => 'n',
                    RdevKey::KeyO => 'o',
                    RdevKey::KeyP => 'p',
                    RdevKey::KeyQ => 'q',
                    RdevKey::KeyR => 'r',
                    RdevKey::KeyS => 's',
                    RdevKey::KeyT => 't',
                    RdevKey::KeyU => 'u',
                    RdevKey::KeyV => 'v',
                    RdevKey::KeyW => 'w',
                    RdevKey::KeyX => 'x',
                    RdevKey::KeyY => 'y',
                    RdevKey::KeyZ => 'z',
                    RdevKey::Comma => ',',
                    RdevKey::Dot => '.',
                    RdevKey::SemiColon => ';',
                    RdevKey::Quote => '\'',
                    RdevKey::LeftBracket => '[',
                    RdevKey::RightBracket => ']',
                    RdevKey::BackSlash => '\\',
                    RdevKey::Minus => '-',
                    RdevKey::Equal => '=',
                    RdevKey::BackQuote => '`',
                    _ => '\0',
                }
            }
            if chr != '\0' {
                if chr == 'l' && is_win && command {
                    self.lock_screen();
                    return;
                }
                key_event.set_chr(chr as _);
            } else {
                log::error!("Unknown key {:?}", evt);
                return;
            }
        }

        self.legacy_modifiers(&mut key_event, alt, ctrl, shift, command);

        if down_or_up == true {
            key_event.down = true;
        }
        self.send_key_event(key_event, KeyboardMode::Legacy)
    }

    fn key_down_or_up(&mut self, down_or_up: bool, key: RdevKey, evt: Event) {
        // Call different functions according to keyboard mode.
        let mode = match self.get_keyboard_mode().as_str() {
            "map" => KeyboardMode::Map,
            "legacy" => KeyboardMode::Legacy,
            "translate" => KeyboardMode::Translate,
            _ => KeyboardMode::Legacy,
        };

        match mode {
            KeyboardMode::Map => {
                if down_or_up == true {
                    TO_RELEASE.lock().unwrap().insert(key);
                } else {
                    TO_RELEASE.lock().unwrap().remove(&key);
                }
                self.map_keyboard_mode(down_or_up, key, Some(evt));
            }
            KeyboardMode::Legacy => self.legacy_keyboard_mode(down_or_up, key, evt),
            KeyboardMode::Translate => {
                self.translate_keyboard_mode(down_or_up, key, evt);
            }
            _ => self.legacy_keyboard_mode(down_or_up, key, evt),
        }
    }

    #[inline]
    fn set_cursor_id(&mut self, id: String) {
        self.call("setCursorId", &make_args!(id));
    }

    #[inline]
    fn set_cursor_position(&mut self, cd: CursorPosition) {
        self.call("setCursorPosition", &make_args!(cd.x, cd.y));
    }

    #[inline]
    fn call(&self, func: &str, args: &[Value]) {
        let r = self.read().unwrap();
        if let Some(ref e) = r.element {
            allow_err!(e.call_method(func, args));
        }
    }

    #[inline]
    fn call2(&self, func: &str, args: &[Value]) {
        let r = self.read().unwrap();
        if let Some(ref e) = r.element {
            allow_err!(e.call_method(func, &super::value_crash_workaround(args)[..]));
        }
    }

    #[inline]
    fn set_display(&self, x: i32, y: i32, w: i32, h: i32) {
        self.call("setDisplay", &make_args!(x, y, w, h));
    }
}

const MILLI1: Duration = Duration::from_millis(1);

async fn start_one_port_forward(
    handler: Handler,
    port: i32,
    remote_host: String,
    remote_port: i32,
    receiver: mpsc::UnboundedReceiver<Data>,
    key: &str,
    token: &str,
) {
    handler.lc.write().unwrap().port_forward = (remote_host, remote_port);
    if let Err(err) = crate::port_forward::listen(
        handler.id.clone(),
        handler.password.clone(),
        port,
        handler.clone(),
        receiver,
        key,
        token,
    )
    .await
    {
        handler.on_error(&format!("Failed to listen on {}: {}", port, err));
    }
    log::info!("port forward (:{}) exit", port);
}

#[tokio::main(flavor = "current_thread")]
async fn io_loop(handler: Handler) {
    let (sender, mut receiver) = mpsc::unbounded_channel::<Data>();
    handler.write().unwrap().sender = Some(sender.clone());
    let mut options = crate::ipc::get_options_async().await;
    let mut key = options.remove("key").unwrap_or("".to_owned());
    let token = LocalConfig::get_option("access_token");
    if key.is_empty() {
        key = crate::platform::get_license_key();
    }
    if handler.is_port_forward() {
        if handler.is_rdp() {
            let port = handler
                .get_option("rdp_port".to_owned())
                .parse::<i32>()
                .unwrap_or(3389);
            std::env::set_var(
                "rdp_username",
                handler.get_option("rdp_username".to_owned()),
            );
            std::env::set_var(
                "rdp_password",
                handler.get_option("rdp_password".to_owned()),
            );
            log::info!("Remote rdp port: {}", port);
            start_one_port_forward(handler, 0, "".to_owned(), port, receiver, &key, &token).await;
        } else if handler.args.len() == 0 {
            let pfs = handler.lc.read().unwrap().port_forwards.clone();
            let mut queues = HashMap::<i32, mpsc::UnboundedSender<Data>>::new();
            for d in pfs {
                sender.send(Data::AddPortForward(d)).ok();
            }
            loop {
                match receiver.recv().await {
                    Some(Data::AddPortForward((port, remote_host, remote_port))) => {
                        if port <= 0 || remote_port <= 0 {
                            continue;
                        }
                        let (sender, receiver) = mpsc::unbounded_channel::<Data>();
                        queues.insert(port, sender);
                        let handler = handler.clone();
                        let key = key.clone();
                        let token = token.clone();
                        tokio::spawn(async move {
                            start_one_port_forward(
                                handler,
                                port,
                                remote_host,
                                remote_port,
                                receiver,
                                &key,
                                &token,
                            )
                            .await;
                        });
                    }
                    Some(Data::RemovePortForward(port)) => {
                        if let Some(s) = queues.remove(&port) {
                            s.send(Data::Close).ok();
                        }
                    }
                    Some(Data::Close) => {
                        break;
                    }
                    Some(d) => {
                        for (_, s) in queues.iter() {
                            s.send(d.clone()).ok();
                        }
                    }
                    _ => {}
                }
            }
        } else {
            let port = handler.args[0].parse::<i32>().unwrap_or(0);
            if handler.args.len() != 3
                || handler.args[2].parse::<i32>().unwrap_or(0) <= 0
                || port <= 0
            {
                handler.on_error("Invalid arguments, usage:<br><br> rustdesk --port-forward remote-id listen-port remote-host remote-port");
            }
            let remote_host = handler.args[1].clone();
            let remote_port = handler.args[2].parse::<i32>().unwrap_or(0);
            start_one_port_forward(
                handler,
                port,
                remote_host,
                remote_port,
                receiver,
                &key,
                &token,
            )
            .await;
        }
        return;
    }
    let frame_count = Arc::new(AtomicUsize::new(0));
    let frame_count_cl = frame_count.clone();
    let (video_sender, audio_sender) = start_video_audio_threads(move |data: &[u8]| {
        frame_count_cl.fetch_add(1, Ordering::Relaxed);
        VIDEO
            .lock()
            .unwrap()
            .as_mut()
            .map(|v| v.render_frame(data).ok());
    });

    let mut remote = Remote {
        handler,
        video_sender,
        audio_sender,
        receiver,
        sender,
        old_clipboard: Default::default(),
        read_jobs: Vec::new(),
        write_jobs: Vec::new(),
        remove_jobs: Default::default(),
        timer: time::interval(SEC30),
        last_update_jobs_status: (Instant::now(), Default::default()),
        first_frame: false,
        #[cfg(windows)]
        clipboard_file_context: None,
        data_count: Arc::new(AtomicUsize::new(0)),
        frame_count,
        video_format: CodecFormat::Unknown,
    };
    remote.io_loop(&key, &token).await;
    remote.sync_jobs_status_to_local().await;
}

struct RemoveJob {
    files: Vec<FileEntry>,
    path: String,
    sep: &'static str,
    is_remote: bool,
    no_confirm: bool,
    last_update_job_status: Instant,
}

impl RemoveJob {
    fn new(files: Vec<FileEntry>, path: String, sep: &'static str, is_remote: bool) -> Self {
        Self {
            files,
            path,
            sep,
            is_remote,
            no_confirm: false,
            last_update_job_status: Instant::now(),
        }
    }

    pub fn _gen_meta(&self) -> RemoveJobMeta {
        RemoveJobMeta {
            path: self.path.clone(),
            is_remote: self.is_remote,
            no_confirm: self.no_confirm,
        }
    }
}

struct Remote {
    handler: Handler,
    video_sender: MediaSender,
    audio_sender: MediaSender,
    receiver: mpsc::UnboundedReceiver<Data>,
    sender: mpsc::UnboundedSender<Data>,
    old_clipboard: Arc<Mutex<String>>,
    read_jobs: Vec<fs::TransferJob>,
    write_jobs: Vec<fs::TransferJob>,
    remove_jobs: HashMap<i32, RemoveJob>,
    timer: Interval,
    last_update_jobs_status: (Instant, HashMap<i32, u64>),
    first_frame: bool,
    #[cfg(windows)]
    clipboard_file_context: Option<Box<CliprdrClientContext>>,
    data_count: Arc<AtomicUsize>,
    frame_count: Arc<AtomicUsize>,
    video_format: CodecFormat,
}

impl Remote {
    async fn io_loop(&mut self, key: &str, token: &str) {
        let stop_clipboard = self.start_clipboard();
        let mut last_recv_time = Instant::now();
        let conn_type = if self.handler.is_file_transfer() {
            ConnType::FILE_TRANSFER
        } else {
            ConnType::default()
        };
        match Client::start(&self.handler.id, key, token, conn_type).await {
            Ok((mut peer, direct)) => {
                SERVER_KEYBOARD_ENABLED.store(true, Ordering::SeqCst);
                SERVER_CLIPBOARD_ENABLED.store(true, Ordering::SeqCst);
                SERVER_FILE_TRANSFER_ENABLED.store(true, Ordering::SeqCst);
                self.handler
                    .call("setConnectionType", &make_args!(peer.is_secured(), direct));

                // just build for now
                #[cfg(not(windows))]
                let (_tx_holder, mut rx_clip_client) = mpsc::unbounded_channel::<i32>();
                #[cfg(windows)]
                let mut rx_clip_client = get_rx_clip_client().lock().await;

                let mut status_timer = time::interval(Duration::new(1, 0));

                loop {
                    tokio::select! {
                        res = peer.next() => {
                            if let Some(res) = res {
                                match res {
                                    Err(err) => {
                                        log::error!("Connection closed: {}", err);
                                        self.handler.msgbox("error", "Connection Error", &err.to_string());
                                        break;
                                    }
                                    Ok(ref bytes) => {
                                        last_recv_time = Instant::now();
                                        self.data_count.fetch_add(bytes.len(), Ordering::Relaxed);
                                        if !self.handle_msg_from_peer(bytes, &mut peer).await {
                                            break
                                        }
                                    }
                                }
                            } else {
                                if self.handler.is_restarting_remote_device() {
                                    log::info!("Restart remote device");
                                    self.handler.msgbox("restarting", "Restarting Remote Device", "remote_restarting_tip");
                                } else {
                                    log::info!("Reset by the peer");
                                    self.handler.msgbox("error", "Connection Error", "Reset by the peer");
                                }
                                break;
                            }
                        }
                        d = self.receiver.recv() => {
                            if let Some(d) = d {
                                if !self.handle_msg_from_ui(d, &mut peer).await {
                                    break;
                                }
                            }
                        }
                        _msg = rx_clip_client.recv() => {
                            #[cfg(windows)]
                            match _msg {
                                Some((_, clip)) => {
                                    allow_err!(peer.send(&clip_2_msg(clip)).await);
                                }
                                None => {
                                    // unreachable!()
                                }
                            }
                        }
                        _ = self.timer.tick() => {
                            if last_recv_time.elapsed() >= SEC30 {
                                self.handler.msgbox("error", "Connection Error", "Timeout");
                                break;
                            }
                            if !self.read_jobs.is_empty() {
                                if let Err(err) = fs::handle_read_jobs(&mut self.read_jobs, &mut peer).await {
                                    self.handler.msgbox("error", "Connection Error", &err.to_string());
                                    break;
                                }
                                self.update_jobs_status();
                            } else {
                                self.timer = time::interval_at(Instant::now() + SEC30, SEC30);
                            }
                        }
                        _ = status_timer.tick() => {
                            let speed = self.data_count.swap(0, Ordering::Relaxed);
                            let speed = format!("{:.2}kB/s", speed as f32 / 1024 as f32);
                            let fps = self.frame_count.swap(0, Ordering::Relaxed) as _;
                            self.handler.update_quality_status(QualityStatus {
                                speed:Some(speed),
                                fps:Some(fps),
                                ..Default::default()
                            });
                        }
                    }
                }
                log::debug!("Exit io_loop of id={}", self.handler.id);
            }
            Err(err) => {
                self.handler
                    .msgbox("error", "Connection Error", &err.to_string());
            }
        }
        if let Some(stop) = stop_clipboard {
            stop.send(()).ok();
        }
        SERVER_KEYBOARD_ENABLED.store(false, Ordering::SeqCst);
        SERVER_CLIPBOARD_ENABLED.store(false, Ordering::SeqCst);
        SERVER_FILE_TRANSFER_ENABLED.store(false, Ordering::SeqCst);
    }

    fn handle_job_status(&mut self, id: i32, file_num: i32, err: Option<String>) {
        if let Some(job) = self.remove_jobs.get_mut(&id) {
            if job.no_confirm {
                let file_num = (file_num + 1) as usize;
                if file_num < job.files.len() {
                    let path = format!("{}{}{}", job.path, job.sep, job.files[file_num].name);
                    self.sender
                        .send(Data::RemoveFile((id, path, file_num as i32, job.is_remote)))
                        .ok();
                    let elapsed = job.last_update_job_status.elapsed().as_millis() as i32;
                    if elapsed >= 1000 {
                        job.last_update_job_status = Instant::now();
                    } else {
                        return;
                    }
                } else {
                    self.remove_jobs.remove(&id);
                }
            }
        }
        if let Some(err) = err {
            self.handler
                .call("jobError", &make_args!(id, err, file_num));
        } else {
            self.handler.call("jobDone", &make_args!(id, file_num));
        }
    }

    fn start_clipboard(&mut self) -> Option<std::sync::mpsc::Sender<()>> {
        if self.handler.is_file_transfer() || self.handler.is_port_forward() {
            return None;
        }
        let (tx, rx) = std::sync::mpsc::channel();
        let old_clipboard = self.old_clipboard.clone();
        let tx_protobuf = self.sender.clone();
        let lc = self.handler.lc.clone();
        match ClipboardContext::new() {
            Ok(mut ctx) => {
                // ignore clipboard update before service start
                check_clipboard(&mut ctx, Some(&old_clipboard));
                std::thread::spawn(move || loop {
                    std::thread::sleep(Duration::from_millis(CLIPBOARD_INTERVAL));
                    match rx.try_recv() {
                        Ok(_) | Err(std::sync::mpsc::TryRecvError::Disconnected) => {
                            log::debug!("Exit clipboard service of client");
                            break;
                        }
                        _ => {}
                    }
                    if !SERVER_CLIPBOARD_ENABLED.load(Ordering::SeqCst)
                        || !SERVER_KEYBOARD_ENABLED.load(Ordering::SeqCst)
                        || lc.read().unwrap().disable_clipboard
                    {
                        continue;
                    }
                    if let Some(msg) = check_clipboard(&mut ctx, Some(&old_clipboard)) {
                        tx_protobuf.send(Data::Message(msg)).ok();
                    }
                });
            }
            Err(err) => {
                log::error!("Failed to start clipboard service of client: {}", err);
            }
        }
        Some(tx)
    }

    async fn load_last_jobs(&mut self) {
        log::info!("start load last jobs");
        self.handler.call("clearAllJobs", &make_args!());
        let pc = self.handler.load_config();
        if pc.transfer.write_jobs.is_empty() && pc.transfer.read_jobs.is_empty() {
            // no last jobs
            return;
        }
        // TODO: can add a confirm dialog
        let mut cnt = 1;
        for job_str in pc.transfer.read_jobs.iter() {
            let job: Result<TransferJobMeta, serde_json::Error> = serde_json::from_str(&job_str);
            if let Ok(job) = job {
                self.handler.call(
                    "addJob",
                    &make_args!(
                        cnt,
                        job.to.clone(),
                        job.remote.clone(),
                        job.file_num,
                        job.show_hidden,
                        false
                    ),
                );
                cnt += 1;
                println!("restore read_job: {:?}", job);
            }
        }
        for job_str in pc.transfer.write_jobs.iter() {
            let job: Result<TransferJobMeta, serde_json::Error> = serde_json::from_str(&job_str);
            if let Ok(job) = job {
                self.handler.call(
                    "addJob",
                    &make_args!(
                        cnt,
                        job.remote.clone(),
                        job.to.clone(),
                        job.file_num,
                        job.show_hidden,
                        true
                    ),
                );
                cnt += 1;
                println!("restore write_job: {:?}", job);
            }
        }
        self.handler.call("updateTransferList", &make_args!());
    }

    async fn handle_msg_from_ui(&mut self, data: Data, peer: &mut Stream) -> bool {
        match data {
            Data::Close => {
                let mut misc = Misc::new();
                misc.set_close_reason("".to_owned());
                let mut msg = Message::new();
                msg.set_misc(misc);
                allow_err!(peer.send(&msg).await);
                return false;
            }
            Data::Login((password, remember)) => {
                self.handler
                    .handle_login_from_ui(password, remember, peer)
                    .await;
            }
            Data::ToggleClipboardFile => {
                self.check_clipboard_file_context();
            }
            Data::Message(msg) => {
                allow_err!(peer.send(&msg).await);
            }
            Data::SendFiles((id, path, to, file_num, include_hidden, is_remote)) => {
                log::info!("send files, is remote {}", is_remote);
                let od = can_enable_overwrite_detection(self.handler.lc.read().unwrap().version);
                if is_remote {
                    log::debug!("New job {}, write to {} from remote {}", id, to, path);
                    self.write_jobs.push(fs::TransferJob::new_write(
                        id,
                        path.clone(),
                        to,
                        file_num,
                        include_hidden,
                        is_remote,
                        Vec::new(),
                        od,
                    ));
                    allow_err!(
                        peer.send(&fs::new_send(id, path, file_num, include_hidden))
                            .await
                    );
                } else {
                    match fs::TransferJob::new_read(
                        id,
                        to.clone(),
                        path.clone(),
                        file_num,
                        include_hidden,
                        is_remote,
                        od,
                    ) {
                        Err(err) => {
                            self.handle_job_status(id, -1, Some(err.to_string()));
                        }
                        Ok(job) => {
                            log::debug!(
                                "New job {}, read {} to remote {}, {} files",
                                id,
                                path,
                                to,
                                job.files().len()
                            );
                            let m = make_fd(job.id(), job.files(), true);
                            self.handler.call("updateFolderFiles", &make_args!(m));
                            #[cfg(not(windows))]
                            let files = job.files().clone();
                            #[cfg(windows)]
                            let mut files = job.files().clone();
                            #[cfg(windows)]
                            if self.handler.peer_platform() != "Windows" {
                                // peer is not windows, need transform \ to /
                                fs::transform_windows_path(&mut files);
                            }
                            self.read_jobs.push(job);
                            self.timer = time::interval(MILLI1);
                            allow_err!(peer.send(&fs::new_receive(id, to, file_num, files)).await);
                        }
                    }
                }
            }
            Data::AddJob((id, path, to, file_num, include_hidden, is_remote)) => {
                let od = can_enable_overwrite_detection(self.handler.lc.read().unwrap().version);
                if is_remote {
                    log::debug!(
                        "new write waiting job {}, write to {} from remote {}",
                        id,
                        to,
                        path
                    );
                    let mut job = fs::TransferJob::new_write(
                        id,
                        path.clone(),
                        to,
                        file_num,
                        include_hidden,
                        is_remote,
                        Vec::new(),
                        od,
                    );
                    job.is_last_job = true;
                    self.write_jobs.push(job);
                } else {
                    match fs::TransferJob::new_read(
                        id,
                        to.clone(),
                        path.clone(),
                        file_num,
                        include_hidden,
                        is_remote,
                        od,
                    ) {
                        Err(err) => {
                            self.handle_job_status(id, -1, Some(err.to_string()));
                        }
                        Ok(mut job) => {
                            log::debug!(
                                "new read waiting job {}, read {} to remote {}, {} files",
                                id,
                                path,
                                to,
                                job.files().len()
                            );
                            let m = make_fd(job.id(), job.files(), true);
                            self.handler.call("updateFolderFiles", &make_args!(m));
                            job.is_last_job = true;
                            self.read_jobs.push(job);
                            self.timer = time::interval(MILLI1);
                        }
                    }
                }
            }
            Data::ResumeJob((id, is_remote)) => {
                if is_remote {
                    if let Some(job) = get_job(id, &mut self.write_jobs) {
                        job.is_last_job = false;
                        allow_err!(
                            peer.send(&fs::new_send(
                                id,
                                job.remote.clone(),
                                job.file_num,
                                job.show_hidden
                            ))
                            .await
                        );
                    }
                } else {
                    if let Some(job) = get_job(id, &mut self.read_jobs) {
                        job.is_last_job = false;
                        allow_err!(
                            peer.send(&fs::new_receive(
                                id,
                                job.path.to_string_lossy().to_string(),
                                job.file_num,
                                job.files.clone()
                            ))
                            .await
                        );
                    }
                }
            }
            Data::SetNoConfirm(id) => {
                if let Some(job) = self.remove_jobs.get_mut(&id) {
                    job.no_confirm = true;
                }
            }
            Data::ConfirmDeleteFiles((id, file_num)) => {
                if let Some(job) = self.remove_jobs.get_mut(&id) {
                    let i = file_num as usize;
                    if i < job.files.len() {
                        self.handler.call(
                            "confirmDeleteFiles",
                            &make_args!(id, file_num, job.files[i].name.clone()),
                        );
                    }
                }
            }
            Data::SetConfirmOverrideFile((id, file_num, need_override, remember, is_upload)) => {
                if is_upload {
                    if let Some(job) = fs::get_job(id, &mut self.read_jobs) {
                        if remember {
                            job.set_overwrite_strategy(Some(need_override));
                        }
                        job.confirm(&FileTransferSendConfirmRequest {
                            id,
                            file_num,
                            union: if need_override {
                                Some(file_transfer_send_confirm_request::Union::OffsetBlk(0))
                            } else {
                                Some(file_transfer_send_confirm_request::Union::Skip(true))
                            },
                            ..Default::default()
                        });
                    }
                } else {
                    if let Some(job) = fs::get_job(id, &mut self.write_jobs) {
                        if remember {
                            job.set_overwrite_strategy(Some(need_override));
                        }
                        let mut msg = Message::new();
                        let mut file_action = FileAction::new();
                        file_action.set_send_confirm(FileTransferSendConfirmRequest {
                            id,
                            file_num,
                            union: if need_override {
                                Some(file_transfer_send_confirm_request::Union::OffsetBlk(0))
                            } else {
                                Some(file_transfer_send_confirm_request::Union::Skip(true))
                            },
                            ..Default::default()
                        });
                        msg.set_file_action(file_action);
                        allow_err!(peer.send(&msg).await);
                    }
                }
            }
            Data::RemoveDirAll((id, path, is_remote)) => {
                let sep = self.handler.get_path_sep(is_remote);
                if is_remote {
                    let mut msg_out = Message::new();
                    let mut file_action = FileAction::new();
                    file_action.set_all_files(ReadAllFiles {
                        id,
                        path: path.clone(),
                        include_hidden: true,
                        ..Default::default()
                    });
                    msg_out.set_file_action(file_action);
                    allow_err!(peer.send(&msg_out).await);
                    self.remove_jobs
                        .insert(id, RemoveJob::new(Vec::new(), path, sep, is_remote));
                } else {
                    match fs::get_recursive_files(&path, true) {
                        Ok(entries) => {
                            let m = make_fd(id, &entries, true);
                            self.handler.call("updateFolderFiles", &make_args!(m));
                            self.remove_jobs
                                .insert(id, RemoveJob::new(entries, path, sep, is_remote));
                        }
                        Err(err) => {
                            self.handle_job_status(id, -1, Some(err.to_string()));
                        }
                    }
                }
            }
            Data::CancelJob(id) => {
                let mut msg_out = Message::new();
                let mut file_action = FileAction::new();
                file_action.set_cancel(FileTransferCancel {
                    id: id,
                    ..Default::default()
                });
                msg_out.set_file_action(file_action);
                allow_err!(peer.send(&msg_out).await);
                if let Some(job) = fs::get_job(id, &mut self.write_jobs) {
                    job.remove_download_file();
                    fs::remove_job(id, &mut self.write_jobs);
                }
                fs::remove_job(id, &mut self.read_jobs);
                self.remove_jobs.remove(&id);
            }
            Data::RemoveDir((id, path)) => {
                let mut msg_out = Message::new();
                let mut file_action = FileAction::new();
                file_action.set_remove_dir(FileRemoveDir {
                    id,
                    path,
                    recursive: true,
                    ..Default::default()
                });
                msg_out.set_file_action(file_action);
                allow_err!(peer.send(&msg_out).await);
            }
            Data::RemoveFile((id, path, file_num, is_remote)) => {
                if is_remote {
                    let mut msg_out = Message::new();
                    let mut file_action = FileAction::new();
                    file_action.set_remove_file(FileRemoveFile {
                        id,
                        path,
                        file_num,
                        ..Default::default()
                    });
                    msg_out.set_file_action(file_action);
                    allow_err!(peer.send(&msg_out).await);
                } else {
                    match fs::remove_file(&path) {
                        Err(err) => {
                            self.handle_job_status(id, file_num, Some(err.to_string()));
                        }
                        Ok(()) => {
                            self.handle_job_status(id, file_num, None);
                        }
                    }
                }
            }
            Data::CreateDir((id, path, is_remote)) => {
                if is_remote {
                    let mut msg_out = Message::new();
                    let mut file_action = FileAction::new();
                    file_action.set_create(FileDirCreate {
                        id,
                        path,
                        ..Default::default()
                    });
                    msg_out.set_file_action(file_action);
                    allow_err!(peer.send(&msg_out).await);
                } else {
                    match fs::create_dir(&path) {
                        Err(err) => {
                            self.handle_job_status(id, -1, Some(err.to_string()));
                        }
                        Ok(()) => {
                            self.handle_job_status(id, -1, None);
                        }
                    }
                }
            }
            _ => {}
        }
        true
    }

    #[inline]
    fn update_job_status(
        job: &fs::TransferJob,
        elapsed: i32,
        last_update_jobs_status: &mut (Instant, HashMap<i32, u64>),
        handler: &mut Handler,
    ) {
        if elapsed <= 0 {
            return;
        }
        let transferred = job.transferred();
        let last_transferred = {
            if let Some(v) = last_update_jobs_status.1.get(&job.id()) {
                v.to_owned()
            } else {
                0
            }
        };
        last_update_jobs_status.1.insert(job.id(), transferred);
        let speed = (transferred - last_transferred) as f64 / (elapsed as f64 / 1000.);
        let file_num = job.file_num() - 1;
        handler.call(
            "jobProgress",
            &make_args!(job.id(), file_num, speed, job.finished_size() as f64),
        );
    }

    fn update_jobs_status(&mut self) {
        let elapsed = self.last_update_jobs_status.0.elapsed().as_millis() as i32;
        if elapsed >= 1000 {
            for job in self.read_jobs.iter() {
                Self::update_job_status(
                    job,
                    elapsed,
                    &mut self.last_update_jobs_status,
                    &mut self.handler,
                );
            }
            for job in self.write_jobs.iter() {
                Self::update_job_status(
                    job,
                    elapsed,
                    &mut self.last_update_jobs_status,
                    &mut self.handler,
                );
            }
            self.last_update_jobs_status.0 = Instant::now();
        }
    }

    async fn sync_jobs_status_to_local(&mut self) -> bool {
        log::info!("sync transfer job status");
        let mut config: PeerConfig = self.handler.load_config();
        let mut transfer_metas = TransferSerde::default();
        for job in self.read_jobs.iter() {
            let json_str = serde_json::to_string(&job.gen_meta()).unwrap_or_default();
            transfer_metas.read_jobs.push(json_str);
        }
        for job in self.write_jobs.iter() {
            let json_str = serde_json::to_string(&job.gen_meta()).unwrap_or_default();
            transfer_metas.write_jobs.push(json_str);
        }
        log::info!("meta: {:?}", transfer_metas);
        config.transfer = transfer_metas;
        self.handler.save_config(config);
        true
    }

    async fn send_opts_after_login(&self, peer: &mut Stream) {
        if let Some(opts) = self
        .handler
        .lc
        .read()
        .unwrap()
        .get_option_message_after_login()
    {
        let mut misc = Misc::new();
        misc.set_option(opts);
        let mut msg_out = Message::new();
        msg_out.set_misc(misc);
        allow_err!(peer.send(&msg_out).await);
    }
    }

    async fn handle_msg_from_peer(&mut self, data: &[u8], peer: &mut Stream) -> bool {
        if let Ok(msg_in) = Message::parse_from_bytes(&data) {
            match msg_in.union {
                Some(message::Union::VideoFrame(vf)) => {
                    if !self.first_frame {
                        self.first_frame = true;
                        self.handler.call2("closeSuccess", &make_args!());
                        self.handler.call("adaptSize", &make_args!());
                        self.send_opts_after_login(peer).await;
                    }
                    let incomming_format = CodecFormat::from(&vf);
                    if self.video_format != incomming_format {
                        self.video_format = incomming_format.clone();
                        self.handler.update_quality_status(QualityStatus {
                            codec_format: Some(incomming_format),
                            ..Default::default()
                        })
                    };
                    self.video_sender.send(MediaData::VideoFrame(vf)).ok();
                }
                Some(message::Union::Hash(hash)) => {
                    self.handler
                        .handle_hash(&self.handler.password.clone(), hash, peer)
                        .await;
                }
                Some(message::Union::LoginResponse(lr)) => match lr.union {
                    Some(login_response::Union::Error(err)) => {
                        if !self.handler.handle_login_error(&err) {
                            return false;
                        }
                    }
                    Some(login_response::Union::PeerInfo(pi)) => {
                        self.handler.handle_peer_info(pi);
                        self.check_clipboard_file_context();
                        if !(self.handler.is_file_transfer()
                            || self.handler.is_port_forward()
                            || !SERVER_CLIPBOARD_ENABLED.load(Ordering::SeqCst)
                            || !SERVER_KEYBOARD_ENABLED.load(Ordering::SeqCst)
                            || self.handler.lc.read().unwrap().disable_clipboard)
                        {
                            let txt = self.old_clipboard.lock().unwrap().clone();
                            if !txt.is_empty() {
                                let msg_out = crate::create_clipboard_msg(txt);
                                let sender = self.sender.clone();
                                tokio::spawn(async move {
                                    // due to clipboard service interval time
                                    sleep(common::CLIPBOARD_INTERVAL as f32 / 1_000.).await;
                                    sender.send(Data::Message(msg_out)).ok();
                                });
                            }
                        }

                        if self.handler.is_file_transfer() {
                            self.load_last_jobs().await;
                        }
                    }
                    _ => {}
                },
                Some(message::Union::CursorData(cd)) => {
                    self.handler.set_cursor_data(cd);
                }
                Some(message::Union::CursorId(id)) => {
                    self.handler.set_cursor_id(id.to_string());
                }
                Some(message::Union::CursorPosition(cp)) => {
                    self.handler.set_cursor_position(cp);
                }
                Some(message::Union::Clipboard(cb)) => {
                    if !self.handler.lc.read().unwrap().disable_clipboard {
                        update_clipboard(cb, Some(&self.old_clipboard));
                    }
                }
                #[cfg(windows)]
                Some(message::Union::Cliprdr(clip)) => {
                    if !self.handler.lc.read().unwrap().disable_clipboard {
                        if let Some(context) = &mut self.clipboard_file_context {
                            if let Some(clip) = msg_2_clip(clip) {
                                server_clip_file(context, 0, clip);
                            }
                        }
                    }
                }
                Some(message::Union::FileResponse(fr)) => {
                    match fr.union {
                        Some(file_response::Union::Dir(fd)) => {
                            #[cfg(windows)]
                            let entries = fd.entries.to_vec();
                            #[cfg(not(windows))]
                            let mut entries = fd.entries.to_vec();
                            #[cfg(not(windows))]
                            {
                                if self.handler.peer_platform() == "Windows" {
                                    fs::transform_windows_path(&mut entries);
                                }
                            }
                            let mut m = make_fd(fd.id, &entries, fd.id > 0);
                            if fd.id <= 0 {
                                m.set_item("path", fd.path);
                            }
                            self.handler.call("updateFolderFiles", &make_args!(m));
                            if let Some(job) = fs::get_job(fd.id, &mut self.write_jobs) {
                                log::info!("job set_files: {:?}", entries);
                                job.set_files(entries);
                            } else if let Some(job) = self.remove_jobs.get_mut(&fd.id) {
                                job.files = entries;
                            }
                        }
                        Some(file_response::Union::Digest(digest)) => {
                            if digest.is_upload {
                                if let Some(job) = fs::get_job(digest.id, &mut self.read_jobs) {
                                    if let Some(file) = job.files().get(digest.file_num as usize) {
                                        let read_path = get_string(&job.join(&file.name));
                                        let overwrite_strategy = job.default_overwrite_strategy();
                                        if let Some(overwrite) = overwrite_strategy {
                                            let req = FileTransferSendConfirmRequest {
                                                id: digest.id,
                                                file_num: digest.file_num,
                                                union: Some(if overwrite {
                                                    file_transfer_send_confirm_request::Union::OffsetBlk(0)
                                                } else {
                                                    file_transfer_send_confirm_request::Union::Skip(
                                                        true,
                                                    )
                                                }),
                                                ..Default::default()
                                            };
                                            job.confirm(&req);
                                            let msg = new_send_confirm(req);
                                            allow_err!(peer.send(&msg).await);
                                        } else {
                                            self.handler.call(
                                                "overrideFileConfirm",
                                                &make_args!(
                                                    digest.id,
                                                    digest.file_num,
                                                    read_path,
                                                    true
                                                ),
                                            );
                                        }
                                    }
                                }
                            } else {
                                if let Some(job) = fs::get_job(digest.id, &mut self.write_jobs) {
                                    if let Some(file) = job.files().get(digest.file_num as usize) {
                                        let write_path = get_string(&job.join(&file.name));
                                        let overwrite_strategy = job.default_overwrite_strategy();
                                        match fs::is_write_need_confirmation(&write_path, &digest) {
                                            Ok(res) => match res {
                                                DigestCheckResult::IsSame => {
                                                    let msg= new_send_confirm(FileTransferSendConfirmRequest {
                                                        id: digest.id,
                                                        file_num: digest.file_num,
                                                        union: Some(file_transfer_send_confirm_request::Union::Skip(true)),
                                                        ..Default::default()
                                                    });
                                                    allow_err!(peer.send(&msg).await);
                                                }
                                                DigestCheckResult::NeedConfirm(digest) => {
                                                    if let Some(overwrite) = overwrite_strategy {
                                                        let msg = new_send_confirm(
                                                            FileTransferSendConfirmRequest {
                                                                id: digest.id,
                                                                file_num: digest.file_num,
                                                                union: Some(if overwrite {
                                                                    file_transfer_send_confirm_request::Union::OffsetBlk(0)
                                                                } else {
                                                                    file_transfer_send_confirm_request::Union::Skip(true)
                                                                }),
                                                                ..Default::default()
                                                            },
                                                        );
                                                        allow_err!(peer.send(&msg).await);
                                                    } else {
                                                        self.handler.call(
                                                            "overrideFileConfirm",
                                                            &make_args!(
                                                                digest.id,
                                                                digest.file_num,
                                                                write_path,
                                                                false
                                                            ),
                                                        );
                                                    }
                                                }
                                                DigestCheckResult::NoSuchFile => {
                                                    let msg = new_send_confirm(
                                                    FileTransferSendConfirmRequest {
                                                        id: digest.id,
                                                        file_num: digest.file_num,
                                                        union: Some(file_transfer_send_confirm_request::Union::OffsetBlk(0)),
                                                        ..Default::default()
                                                    },
                                                );
                                                    allow_err!(peer.send(&msg).await);
                                                }
                                            },
                                            Err(err) => {
                                                println!("error recving digest: {}", err);
                                            }
                                        }
                                    }
                                }
                            }
                        }
                        Some(file_response::Union::Block(block)) => {
                            log::info!(
                                "file response block, file id:{}, file num: {}",
                                block.id,
                                block.file_num
                            );
                            if let Some(job) = fs::get_job(block.id, &mut self.write_jobs) {
                                if let Err(_err) = job.write(block, None).await {
                                    // to-do: add "skip" for writing job
                                }
                                self.update_jobs_status();
                            }
                        }
                        Some(file_response::Union::Done(d)) => {
                            if let Some(job) = fs::get_job(d.id, &mut self.write_jobs) {
                                job.modify_time();
                                fs::remove_job(d.id, &mut self.write_jobs);
                            }
                            self.handle_job_status(d.id, d.file_num, None);
                        }
                        Some(file_response::Union::Error(e)) => {
                            self.handle_job_status(e.id, e.file_num, Some(e.error));
                        }
                        _ => {}
                    }
                }
                Some(message::Union::Misc(misc)) => match misc.union {
                    Some(misc::Union::AudioFormat(f)) => {
                        self.audio_sender.send(MediaData::AudioFormat(f)).ok();
                    }
                    Some(misc::Union::ChatMessage(c)) => {
                        self.handler.call("newMessage", &make_args!(c.text));
                    }
                    Some(misc::Union::PermissionInfo(p)) => {
                        log::info!("Change permission {:?} -> {}", p.permission, p.enabled);
                        match p.permission.enum_value_or_default() {
                            Permission::Keyboard => {
                                SERVER_KEYBOARD_ENABLED.store(p.enabled, Ordering::SeqCst);
                                self.handler
                                    .call2("setPermission", &make_args!("keyboard", p.enabled));
                            }
                            Permission::Clipboard => {
                                SERVER_CLIPBOARD_ENABLED.store(p.enabled, Ordering::SeqCst);
                                self.handler
                                    .call2("setPermission", &make_args!("clipboard", p.enabled));
                            }
                            Permission::Audio => {
                                self.handler
                                    .call2("setPermission", &make_args!("audio", p.enabled));
                            }
                            Permission::File => {
                                SERVER_FILE_TRANSFER_ENABLED.store(p.enabled, Ordering::SeqCst);
                                if !p.enabled && self.handler.is_file_transfer() {
                                    return true;
                                }
                                self.check_clipboard_file_context();
                                self.handler
                                    .call2("setPermission", &make_args!("file", p.enabled));
                            }
                            Permission::Restart => {
                                self.handler
                                    .call2("setPermission", &make_args!("restart", p.enabled));
                            }
                        }
                    }
                    Some(misc::Union::SwitchDisplay(s)) => {
                        self.handler.call("switchDisplay", &make_args!(s.display));
                        self.video_sender.send(MediaData::Reset).ok();
                        if s.width > 0 && s.height > 0 {
                            VIDEO.lock().unwrap().as_mut().map(|v| {
                                v.stop_streaming().ok();
                                let ok = v.start_streaming(
                                    (s.width, s.height),
                                    COLOR_SPACE::Rgb32,
                                    None,
                                );
                                log::info!("[video] reinitialized: {:?}", ok);
                            });
                            self.handler.set_display(s.x, s.y, s.width, s.height);
                        }
                    }
                    Some(misc::Union::CloseReason(c)) => {
                        self.handler.msgbox("error", "Connection Error", &c);
                        return false;
                    }
                    Some(misc::Union::BackNotification(notification)) => {
                        if !self.handle_back_notification(notification).await {
                            return false;
                        }
                    }
                    _ => {}
                },
                Some(message::Union::TestDelay(t)) => {
                    self.handler.handle_test_delay(t, peer).await;
                }
                Some(message::Union::AudioFrame(frame)) => {
                    if !self.handler.lc.read().unwrap().disable_audio {
                        self.audio_sender.send(MediaData::AudioFrame(frame)).ok();
                    }
                }
                Some(message::Union::FileAction(action)) => match action.union {
                    Some(file_action::Union::SendConfirm(c)) => {
                        if let Some(job) = fs::get_job(c.id, &mut self.read_jobs) {
                            job.confirm(&c);
                        }
                    }
                    _ => {}
                },
                _ => {}
            }
        }
        true
    }

    async fn handle_back_notification(&mut self, notification: BackNotification) -> bool {
        match notification.union {
            Some(back_notification::Union::BlockInputState(state)) => {
                self.handle_back_msg_block_input(
                    state.enum_value_or(back_notification::BlockInputState::BlkStateUnknown),
                )
                .await;
            }
            Some(back_notification::Union::PrivacyModeState(state)) => {
                if !self
                    .handle_back_msg_privacy_mode(
                        state.enum_value_or(back_notification::PrivacyModeState::PrvStateUnknown),
                    )
                    .await
                {
                    return false;
                }
            }
            _ => {}
        }
        true
    }

    #[inline(always)]
    fn update_block_input_state(&mut self, on: bool) {
        self.handler.call("updateBlockInputState", &make_args!(on));
    }

    async fn handle_back_msg_block_input(&mut self, state: back_notification::BlockInputState) {
        match state {
            back_notification::BlockInputState::BlkOnSucceeded => {
                self.update_block_input_state(true);
            }
            back_notification::BlockInputState::BlkOnFailed => {
                self.handler
                    .msgbox("custom-error", "Block user input", "Failed");
                self.update_block_input_state(false);
            }
            back_notification::BlockInputState::BlkOffSucceeded => {
                self.update_block_input_state(false);
            }
            back_notification::BlockInputState::BlkOffFailed => {
                self.handler
                    .msgbox("custom-error", "Unblock user input", "Failed");
            }
            _ => {}
        }
    }

    #[inline(always)]
    fn update_privacy_mode(&mut self, on: bool) {
        let mut config = self.handler.load_config();
        config.privacy_mode = on;
        self.handler.save_config(config);

        self.handler.call("updatePrivacyMode", &[]);
    }

    async fn handle_back_msg_privacy_mode(
        &mut self,
        state: back_notification::PrivacyModeState,
    ) -> bool {
        match state {
            back_notification::PrivacyModeState::PrvOnByOther => {
                self.handler.msgbox(
                    "error",
                    "Connecting...",
                    "Someone turns on privacy mode, exit",
                );
                return false;
            }
            back_notification::PrivacyModeState::PrvNotSupported => {
                self.handler
                    .msgbox("custom-error", "Privacy mode", "Unsupported");
                self.update_privacy_mode(false);
            }
            back_notification::PrivacyModeState::PrvOnSucceeded => {
                self.handler
                    .msgbox("custom-nocancel", "Privacy mode", "In privacy mode");
                self.update_privacy_mode(true);
            }
            back_notification::PrivacyModeState::PrvOnFailedDenied => {
                self.handler
                    .msgbox("custom-error", "Privacy mode", "Peer denied");
                self.update_privacy_mode(false);
            }
            back_notification::PrivacyModeState::PrvOnFailedPlugin => {
                self.handler
                    .msgbox("custom-error", "Privacy mode", "Please install plugins");
                self.update_privacy_mode(false);
            }
            back_notification::PrivacyModeState::PrvOnFailed => {
                self.handler
                    .msgbox("custom-error", "Privacy mode", "Failed");
                self.update_privacy_mode(false);
            }
            back_notification::PrivacyModeState::PrvOffSucceeded => {
                self.handler
                    .msgbox("custom-nocancel", "Privacy mode", "Out privacy mode");
                self.update_privacy_mode(false);
            }
            back_notification::PrivacyModeState::PrvOffByPeer => {
                self.handler
                    .msgbox("custom-error", "Privacy mode", "Peer exit");
                self.update_privacy_mode(false);
            }
            back_notification::PrivacyModeState::PrvOffFailed => {
                self.handler
                    .msgbox("custom-error", "Privacy mode", "Failed to turn off");
            }
            back_notification::PrivacyModeState::PrvOffUnknown => {
                self.handler
                    .msgbox("custom-error", "Privacy mode", "Turned off");
                // log::error!("Privacy mode is turned off with unknown reason");
                self.update_privacy_mode(false);
            }
            _ => {}
        }
        true
    }

    fn check_clipboard_file_context(&mut self) {
        #[cfg(windows)]
        {
            let enabled = SERVER_FILE_TRANSFER_ENABLED.load(Ordering::SeqCst)
                && self.handler.lc.read().unwrap().enable_file_transfer;
            if enabled == self.clipboard_file_context.is_none() {
                self.clipboard_file_context = if enabled {
                    match create_clipboard_file_context(true, false) {
                        Ok(context) => {
                            log::info!("clipboard context for file transfer created.");
                            Some(context)
                        }
                        Err(err) => {
                            log::error!(
                                "Create clipboard context for file transfer: {}",
                                err.to_string()
                            );
                            None
                        }
                    }
                } else {
                    log::info!("clipboard context for file transfer destroyed.");
                    None
                };
            }
        }
    }
}

pub fn make_fd(id: i32, entries: &Vec<FileEntry>, only_count: bool) -> Value {
    let mut m = Value::map();
    m.set_item("id", id);
    let mut a = Value::array(0);
    let mut n: u64 = 0;
    for entry in entries {
        n += entry.size;
        if only_count {
            continue;
        }
        let mut e = Value::map();
        e.set_item("name", entry.name.to_owned());
        let tmp = entry.entry_type.value();
        e.set_item("type", if tmp == 0 { 1 } else { tmp });
        e.set_item("time", entry.modified_time as f64);
        e.set_item("size", entry.size as f64);
        a.push(e);
    }
    if only_count {
        m.set_item("num_entries", entries.len() as i32);
    } else {
        m.set_item("entries", a);
    }
    m.set_item("total_size", n as f64);
    m
}

#[async_trait]
impl Interface for Handler {
    fn send(&self, data: Data) {
        if let Some(ref sender) = self.read().unwrap().sender {
            sender.send(data).ok();
        }
    }

    fn msgbox(&self, msgtype: &str, title: &str, text: &str) {
        let retry = check_if_retry(msgtype, title, text);
        self.call2("msgbox_retry", &make_args!(msgtype, title, text, retry));
    }

    fn handle_login_error(&mut self, err: &str) -> bool {
        self.lc.write().unwrap().handle_login_error(err, self)
    }

    fn handle_peer_info(&mut self, pi: PeerInfo) {
        let mut pi_sciter = Value::map();
        let username = self.lc.read().unwrap().get_username(&pi);
        pi_sciter.set_item("username", username.clone());
        pi_sciter.set_item("hostname", pi.hostname.clone());
        pi_sciter.set_item("platform", pi.platform.clone());
        pi_sciter.set_item("sas_enabled", pi.sas_enabled);
        if get_version_number(&pi.version) < get_version_number("1.1.10") {
            self.call2("setPermission", &make_args!("restart", false));
        }
        if self.is_file_transfer() {
            if pi.username.is_empty() {
                self.on_error("No active console user logged on, please connect and logon first.");
                return;
            }
        } else if !self.is_port_forward() {
            if pi.displays.is_empty() {
                self.lc.write().unwrap().handle_peer_info(username, pi);
                self.call("updatePrivacyMode", &[]);
                self.msgbox("error", "Remote Error", "No Display");
                return;
            }
            let mut displays = Value::array(0);
            for ref d in pi.displays.iter() {
                let mut display = Value::map();
                display.set_item("x", d.x);
                display.set_item("y", d.y);
                display.set_item("width", d.width);
                display.set_item("height", d.height);
                displays.push(display);
            }
            pi_sciter.set_item("displays", displays);
            let mut current = pi.current_display as usize;
            if current >= pi.displays.len() {
                current = 0;
            }
            pi_sciter.set_item("current_display", current as i32);
            let current = &pi.displays[current];
            self.set_display(current.x, current.y, current.width, current.height);
            // https://sciter.com/forums/topic/color_spaceiyuv-crash
            // Nothing spectacular in decoder – done on CPU side.
            // So if you can do BGRA translation on your side – the better.
            // BGRA is used as internal image format so it will not require additional transformations.
            VIDEO.lock().unwrap().as_mut().map(|v| {
                let ok = v.start_streaming(
                    (current.width as _, current.height as _),
                    COLOR_SPACE::Rgb32,
                    None,
                );
                log::info!("[video] initialized: {:?}", ok);
            });
            let p = self.lc.read().unwrap().should_auto_login();
            if !p.is_empty() {
                input_os_password(p, true, self.clone());
            }
        }
        self.lc.write().unwrap().handle_peer_info(username, pi);
        self.call("updatePrivacyMode", &[]);
        self.call("updatePi", &make_args!(pi_sciter));
        if self.is_file_transfer() {
            self.call2("closeSuccess", &make_args!());
        } else if !self.is_port_forward() {
            self.msgbox("success", "Successful", "Connected, waiting for image...");
        }
        #[cfg(windows)]
        {
            let mut path = std::env::temp_dir();
            path.push(&self.id);
            let path = path.with_extension(crate::get_app_name().to_lowercase());
            std::fs::File::create(&path).ok();
            if let Some(path) = path.to_str() {
                crate::platform::windows::add_recent_document(&path);
            }
        }
        self.start_keyboard_hook();
    }

    async fn handle_hash(&mut self, pass: &str, hash: Hash, peer: &mut Stream) {
        handle_hash(self.lc.clone(), pass, hash, self, peer).await;
    }

    async fn handle_login_from_ui(&mut self, password: String, remember: bool, peer: &mut Stream) {
        handle_login_from_ui(self.lc.clone(), password, remember, peer).await;
    }

    async fn handle_test_delay(&mut self, t: TestDelay, peer: &mut Stream) {
        if !t.from_client {
            self.update_quality_status(QualityStatus {
                delay: Some(t.last_delay as _),
                target_bitrate: Some(t.target_bitrate as _),
                ..Default::default()
            });
            handle_test_delay(t, peer).await;
        }
    }
}

impl Handler {
    fn on_error(&self, err: &str) {
        self.msgbox("error", "Error", err);
    }
}

#[tokio::main(flavor = "current_thread")]
async fn send_note(url: String, id: String, conn_id: i32, note: String) {
    let body = serde_json::json!({ "id": id, "Id": conn_id, "note": note });
    allow_err!(crate::post_request(url, body.to_string(), "").await);
}<|MERGE_RESOLUTION|>--- conflicted
+++ resolved
@@ -39,8 +39,6 @@
     Stream,
 };
 use hbb_common::{config::TransferSerde, fs::TransferJobMeta};
-<<<<<<< HEAD
-use rdev::{Event, EventType::*, Key as RdevKey};
 use hbb_common::{
     fs::{
         can_enable_overwrite_detection, get_job, get_string, new_send_confirm, DigestCheckResult,
@@ -48,9 +46,7 @@
     },
     get_version_number,
 };
-=======
 use rdev::{Event, EventType::*, Key as RdevKey, Keyboard as RdevKeyboard, KeyboardState};
->>>>>>> 12129ebf
 
 #[cfg(windows)]
 use crate::clipboard_file::*;
