lazy_static::lazy_static! {
pub static ref T: std::collections::HashMap<&'static str, &'static str> =
    [
        ("Status", "Estado"),
        ("Your Desktop", "Tu escritorio"),
        ("desk_tip", "Puedes acceder a tu escritorio con esta ID y contraseña."),
        ("Password", "Contraseña"),
        ("Ready", "Listo"),
        ("Established", "Establecido"),
        ("connecting_status", "Conexión a la red RustDesk en progreso..."),
        ("Enable Service", "Habilitar Servicio"),
        ("Start Service", "Iniciar Servicio"),
        ("Service is running", "El servicio se está ejecutando"),
        ("Service is not running", "El servicio no se está ejecutando"),
        ("not_ready_status", "No está listo. Comprueba tu conexión"),
        ("Control Remote Desktop", "Controlar escritorio remoto"),
        ("Transfer File", "Transferir archivo"),
        ("Connect", "Conectar"),
        ("Recent Sessions", "Sesiones recientes"),
        ("Address Book", "Libreta de direcciones"),
        ("Confirmation", "Confirmación"),
        ("TCP Tunneling", "Túnel TCP"),
        ("Remove", "Quitar"),
        ("Refresh random password", "Actualizar contraseña aleatoria"),
        ("Set your own password", "Establece tu propia contraseña"),
        ("Enable Keyboard/Mouse", "Habilitar teclado/ratón"),
        ("Enable Clipboard", "Habilitar portapapeles"),
        ("Enable File Transfer", "Habilitar transferencia de archivos"),
        ("Enable TCP Tunneling", "Habilitar túnel TCP"),
        ("IP Whitelisting", "Direcciones IP admitidas"),
        ("ID/Relay Server", "Servidor ID/Relay"),
        ("Import Server Config", "Importar configuración de servidor"),
        ("Export Server Config", "Exportar configuración del servidor"),
        ("Import server configuration successfully", "Configuración de servidor importada con éxito"),
        ("Export server configuration successfully", "Configuración de servidor exportada con éxito"),
        ("Invalid server configuration", "Configuración de servidor incorrecta"),
        ("Clipboard is empty", "El portapapeles está vacío"),
        ("Stop service", "Detener servicio"),
        ("Change ID", "Cambiar ID"),
        ("Your new ID", ""),
        ("length %min% to %max%", ""),
        ("starts with a letter", ""),
        ("allowed characters", ""),
        ("id_change_tip", "Solo puedes usar caracteres a-z, A-Z, 0-9 e _ (guion bajo). El primer carácter debe ser a-z o A-Z. La longitud debe estar entre 6 y 16 caracteres."),
        ("Website", "Sitio web"),
        ("About", "Acerca de"),
        ("Slogan_tip", "Hecho con corazón en este mundo caótico!"),
        ("Privacy Statement", "Declaración de privacidad"),
        ("Mute", "Silenciar"),
        ("Build Date", ""),
        ("Version", ""),
        ("Home", ""),
        ("Audio Input", "Entrada de audio"),
        ("Enhancements", "Mejoras"),
        ("Hardware Codec", "Códec de hardware"),
        ("Adaptive Bitrate", "Tasa de bits adaptativa"),
        ("ID Server", "Servidor de IDs"),
        ("Relay Server", "Servidor Relay"),
        ("API Server", "Servidor API"),
        ("invalid_http", "debe comenzar con http:// o https://"),
        ("Invalid IP", "IP incorrecta"),
        ("Invalid format", "Formato incorrecto"),
        ("server_not_support", "Aún no es compatible con el servidor"),
        ("Not available", "No disponible"),
        ("Too frequent", "Demasiado frecuente"),
        ("Cancel", "Cancelar"),
        ("Skip", "Omitir"),
        ("Close", "Cerrar"),
        ("Retry", "Reintentar"),
        ("OK", ""),
        ("Password Required", "Se requiere contraseña"),
        ("Please enter your password", "Por favor, introduzca su contraseña"),
        ("Remember password", "Recordar contraseña"),
        ("Wrong Password", "Contraseña incorrecta"),
        ("Do you want to enter again?", "Quieres volver a entrar?"),
        ("Connection Error", "Error de conexión"),
        ("Error", ""),
        ("Reset by the peer", "Restablecido por el par"),
        ("Connecting...", "Conectando..."),
        ("Connection in progress. Please wait.", "Conexión en curso. Espere por favor."),
        ("Please try 1 minute later", "Intente 1 minuto más tarde"),
        ("Login Error", "Error de inicio de sesión"),
        ("Successful", "Exitoso"),
        ("Connected, waiting for image...", "Conectado, esperando imagen..."),
        ("Name", "Nombre"),
        ("Type", "Tipo"),
        ("Modified", "Modificado"),
        ("Size", "Tamaño"),
        ("Show Hidden Files", "Mostrar archivos ocultos"),
        ("Receive", "Recibir"),
        ("Send", "Enviar"),
        ("Refresh File", "Actualizar archivo"),
        ("Local", ""),
        ("Remote", "Remoto"),
        ("Remote Computer", "Computadora remota"),
        ("Local Computer", "Computadora local"),
        ("Confirm Delete", "Confirmar eliminación"),
        ("Delete", "Eliminar"),
        ("Properties", "Propiedades"),
        ("Multi Select", "Selección múltiple"),
        ("Select All", "Seleccionar Todo"),
        ("Unselect All", "Deseleccionar Todo"),
        ("Empty Directory", "Directorio vacío"),
        ("Not an empty directory", "No es un directorio vacío"),
        ("Are you sure you want to delete this file?", "Estás seguro de que quieres eliminar este archivo?"),
        ("Are you sure you want to delete this empty directory?", "Está seguro de que desea eliminar este directorio vacío?"),
        ("Are you sure you want to delete the file of this directory?", "Está seguro de que desea eliminar el archivo de este directorio?"),
        ("Do this for all conflicts", "Haga esto para todos los conflictos"),
        ("This is irreversible!", "Esto es irreversible!"),
        ("Deleting", "Eliminando"),
        ("files", "archivos"),
        ("Waiting", "Esperando"),
        ("Finished", "Terminado"),
        ("Speed", "Velocidad"),
        ("Custom Image Quality", "Calidad de imagen personalizada"),
        ("Privacy mode", "Modo privado"),
        ("Block user input", "Bloquear entrada de usuario"),
        ("Unblock user input", "Desbloquear entrada de usuario"),
        ("Adjust Window", "Ajustar ventana"),
        ("Original", "Original"),
        ("Shrink", "Encoger"),
        ("Stretch", "Estirar"),
        ("Scrollbar", "Barra de desplazamiento"),
        ("ScrollAuto", "Desplazamiento automático"),
        ("Good image quality", "Buena calidad de imagen"),
        ("Balanced", "Equilibrado"),
        ("Optimize reaction time", "Optimizar el tiempo de reacción"),
        ("Custom", "Personalizado"),
        ("Show remote cursor", "Mostrar cursor remoto"),
        ("Show quality monitor", "Mostrar calidad del monitor"),
        ("Disable clipboard", "Deshabilitar portapapeles"),
        ("Lock after session end", "Bloquear después del final de la sesión"),
        ("Insert", "Insertar"),
        ("Insert Lock", "Insertar bloqueo"),
        ("Refresh", "Actualizar"),
        ("ID does not exist", "La ID no existe"),
        ("Failed to connect to rendezvous server", "No se pudo conectar al servidor de encuentro"),
        ("Please try later", "Por favor intente mas tarde"),
        ("Remote desktop is offline", "El escritorio remoto está desconectado"),
        ("Key mismatch", "La clave no coincide"),
        ("Timeout", "Tiempo agotado"),
        ("Failed to connect to relay server", "No se pudo conectar al servidor de retransmisión"),
        ("Failed to connect via rendezvous server", "No se pudo conectar a través del servidor de encuentro"),
        ("Failed to connect via relay server", "No se pudo conectar a través del servidor de retransmisión"),
        ("Failed to make direct connection to remote desktop", "No se pudo establecer la conexión directa con el escritorio remoto"),
        ("Set Password", "Configurar la contraseña"),
        ("OS Password", "Contraseña del sistema operativo"),
        ("install_tip", "Debido al Control de cuentas de usuario, es posible que RustDesk no funcione correctamente como escritorio remoto. Para evitar este problema, haga clic en el botón de abajo para instalar RustDesk a nivel de sistema."),
        ("Click to upgrade", "Clic para actualizar"),
        ("Click to download", "Clic para descargar"),
        ("Click to update", "Clic para refrescar"),
        ("Configure", "Configurar"),
        ("config_acc", "Para controlar su escritorio desde el exterior, debe otorgar permiso a RustDesk de \"Accesibilidad\"."),
        ("config_screen", "Para controlar su escritorio desde el exterior, debe otorgar permiso a RustDesk de \"Grabación de pantalla\"."),
        ("Installing ...", "Instalando ..."),
        ("Install", "Instalar"),
        ("Installation", "Instalación"),
        ("Installation Path", "Ruta de instalación"),
        ("Create start menu shortcuts", "Crear accesos directos en el menú de inicio"),
        ("Create desktop icon", "Crear icono de escritorio"),
        ("agreement_tip", "Al iniciar la instalación, acepta los términos del acuerdo de licencia."),
        ("Accept and Install", "Aceptar e instalar"),
        ("End-user license agreement", "Acuerdo de licencia de usuario final"),
        ("Generating ...", "Generando ..."),
        ("Your installation is lower version.", "Su instalación es una versión inferior."),
        ("not_close_tcp_tip", "No cierre esta ventana mientras esté usando el túnel"),
        ("Listening ...", "Escuchando ..."),
        ("Remote Host", "Anfitrión remoto"),
        ("Remote Port", "Puerto remoto"),
        ("Action", "Acción"),
        ("Add", "Agregar"),
        ("Local Port", "Puerto local"),
        ("Local Address", "Dirección Local"),
        ("Change Local Port", "Cambiar Puerto Local"),
        ("setup_server_tip", "Para una conexión más rápida, configure su propio servidor"),
        ("Too short, at least 6 characters.", "Demasiado corto, al menos 6 caracteres."),
        ("The confirmation is not identical.", "La confirmación no coincide."),
        ("Permissions", "Permisos"),
        ("Accept", "Aceptar"),
        ("Dismiss", "Cancelar"),
        ("Disconnect", "Desconectar"),
        ("Allow using keyboard and mouse", "Permitir el uso del teclado y el mouse"),
        ("Allow using clipboard", "Permitir usar portapapeles"),
        ("Allow hearing sound", "Permitir escuchar sonido"),
        ("Allow file copy and paste", "Permitir copiar y pegar archivos"),
        ("Connected", "Conectado"),
        ("Direct and encrypted connection", "Conexión directa y cifrada"),
        ("Relayed and encrypted connection", "Conexión retransmitida y cifrada"),
        ("Direct and unencrypted connection", "Conexión directa y sin cifrar"),
        ("Relayed and unencrypted connection", "Conexión retransmitida y sin cifrar"),
        ("Enter Remote ID", "Introduzca el ID remoto"),
        ("Enter your password", "Introduzca su contraseña"),
        ("Logging in...", "Iniciando sesión..."),
        ("Enable RDP session sharing", "Habilitar el uso compartido de sesiones RDP"),
        ("Auto Login", "Inicio de sesión automático"),
        ("Enable Direct IP Access", "Habilitar acceso IP directo"),
        ("Rename", "Renombrar"),
        ("Space", "Espacio"),
        ("Create Desktop Shortcut", "Crear acceso directo del escritorio"),
        ("Change Path", "Cambiar ruta"),
        ("Create Folder", "Crear carpeta"),
        ("Please enter the folder name", "Por favor introduzca el nombre de la carpeta"),
        ("Fix it", "Resolver"),
        ("Warning", "Aviso"),
        ("Login screen using Wayland is not supported", "La pantalla de inicio de sesión con Wayland no es compatible"),
        ("Reboot required", "Reinicio requerido"),
        ("Unsupported display server", "Servidor de visualización no compatible"),
        ("x11 expected", "x11 necesario"),
        ("Port", "Puerto"),
        ("Settings", "Ajustes"),
        ("Username", " Nombre de usuario"),
        ("Invalid port", "Puerto incorrecto"),
        ("Closed manually by the peer", "Cerrado manualmente por el par"),
        ("Enable remote configuration modification", "Habilitar modificación remota de configuración"),
        ("Run without install", "Ejecutar sin instalar"),
        ("Connect via relay", ""),
        ("Always connect via relay", "Conéctese siempre a través de relay"),
        ("whitelist_tip", "Solo las direcciones IP autorizadas pueden conectarse a este escritorio"),
        ("Login", "Iniciar sesión"),
        ("Verify", "Verificar"),
        ("Remember me", "Recordarme"),
        ("Trust this device", "Confiar en este dispositivo"),
        ("Verification code", "Código de verificación"),
        ("verification_tip", "Se ha detectado un nuevo dispositivo y se ha enviado un código de verificación a la dirección de correo registrada. Introduzca el código de verificación para continuar con el inicio de sesión."),
        ("Logout", "Salir"),
        ("Tags", "Tags"),
        ("Search ID", "Buscar ID"),
        ("whitelist_sep", "Separados por coma, punto y coma, espacio o nueva línea"),
        ("Add ID", "Agregar ID"),
        ("Add Tag", "Agregar tag"),
        ("Unselect all tags", "Deseleccionar todos los tags"),
        ("Network error", "Error de red"),
        ("Username missed", "Olvidó su nombre de usuario"),
        ("Password missed", "Olvidó su contraseña"),
        ("Wrong credentials", "Credenciales incorrectas"),
        ("Edit Tag", "Editar tag"),
        ("Unremember Password", "Olvidaste tu contraseña"),
        ("Favorites", "Favoritos"),
        ("Add to Favorites", "Agregar a favoritos"),
        ("Remove from Favorites", "Quitar de favoritos"),
        ("Empty", "Vacío"),
        ("Invalid folder name", "Nombre de carpeta incorrecto"),
        ("Socks5 Proxy", "Proxy Socks5"),
        ("Hostname", "Nombre de host"),
        ("Discovered", "Descubierto"),
        ("install_daemon_tip", "Para comenzar en el encendido, debe instalar el servicio del sistema."),
        ("Remote ID", "ID remoto"),
        ("Paste", "Pegar"),
        ("Paste here?", "Pegar aqui?"),
        ("Are you sure to close the connection?", "Estás seguro de cerrar la conexión?"),
        ("Download new version", "Descargar nueva versión"),
        ("Touch mode", "Modo táctil"),
        ("Mouse mode", "Modo ratón"),
        ("One-Finger Tap", "Toque con un dedo"),
        ("Left Mouse", "Ratón izquierdo"),
        ("One-Long Tap", "Un toque largo"),
        ("Two-Finger Tap", "Toque con dos dedos"),
        ("Right Mouse", "Botón derecho"),
        ("One-Finger Move", "Movimiento con un dedo"),
        ("Double Tap & Move", "Toca dos veces y mueve"),
        ("Mouse Drag", "Arrastre de ratón"),
        ("Three-Finger vertically", "Tres dedos verticalmente"),
        ("Mouse Wheel", "Rueda de ratón"),
        ("Two-Finger Move", "Movimiento con dos dedos"),
        ("Canvas Move", "Movimiento de lienzo"),
        ("Pinch to Zoom", "Pellizcar para ampliar"),
        ("Canvas Zoom", "Ampliar lienzo"),
        ("Reset canvas", "Restablecer lienzo"),
        ("No permission of file transfer", "Sin permiso de transferencia de archivos"),
        ("Note", "Nota"),
        ("Connection", "Conexión"),
        ("Share Screen", "Compartir pantalla"),
        ("CLOSE", "CERRAR"),
        ("OPEN", "ABRIR"),
        ("Chat", "Chat"),
        ("Total", "Total"),
        ("items", "items"),
        ("Selected", "Seleccionado"),
        ("Screen Capture", "Captura de pantalla"),
        ("Input Control", "Control de entrada"),
        ("Audio Capture", "Captura de audio"),
        ("File Connection", "Conexión de archivos"),
        ("Screen Connection", "Conexión de pantalla"),
        ("Do you accept?", "Aceptas?"),
        ("Open System Setting", "Configuración del sistema abierto"),
        ("How to get Android input permission?", "Cómo obtener el permiso de entrada de Android?"),
        ("android_input_permission_tip1", "Para que un dispositivo remoto controle su dispositivo Android a través del mouse o toque, debe permitir que RustDesk use el servicio de \"Accesibilidad\"."),
        ("android_input_permission_tip2", "Vaya a la página de configuración del sistema que se abrirá a continuación, busque y acceda a [Servicios instalados], active el servicio [RustDesk Input]."),
        ("android_new_connection_tip", "Se recibió una nueva solicitud de control para el dispositivo actual."),
        ("android_service_will_start_tip", "Habilitar la captura de pantalla iniciará automáticamente el servicio, lo que permitirá que otros dispositivos soliciten una conexión desde este dispositivo."),
        ("android_stop_service_tip", "Cerrar el servicio cerrará automáticamente todas las conexiones establecidas."),
        ("android_version_audio_tip", "La versión actual de Android no admite la captura de audio, actualice a Android 10 o posterior."),
        ("android_start_service_tip", "Toque el permiso [Iniciar servicio] o ABRIR [Captura de pantalla] para iniciar el servicio de uso compartido de pantalla."),
        ("Account", "Cuenta"),
        ("Overwrite", "Sobrescribir"),
        ("This file exists, skip or overwrite this file?", "Este archivo existe, ¿omitir o sobrescribir este archivo?"),
        ("Quit", "Salir"),
        ("doc_mac_permission", "https://rustdesk.com/docs/en/manual/mac/#enable-permissions"),
        ("Help", "Ayuda"),
        ("Failed", "Fallido"),
        ("Succeeded", "Logrado"),
        ("Someone turns on privacy mode, exit", "Alguien active el modo privacidad, salga"),
        ("Unsupported", "No soportado"),
        ("Peer denied", "Par denegado"),
        ("Please install plugins", "Instale complementos"),
        ("Peer exit", "Par salio"),
        ("Failed to turn off", "Error al apagar"),
        ("Turned off", "Apagado"),
        ("In privacy mode", "En modo de privacidad"),
        ("Out privacy mode", "Fuera del modo de privacidad"),
        ("Language", "Idioma"),
        ("Keep RustDesk background service", "Dejar RustDesk como Servicio en 2do plano"),
        ("Ignore Battery Optimizations", "Ignorar optimizacioens de bateria"),
        ("android_open_battery_optimizations_tip", "Si deseas deshabilitar esta característica, por favor, ve a la página siguiente de ajustes, busca y entra en  [Batería] y desmarca [Sin restricción]"),
        ("Start on Boot", ""),
        ("Start the screen sharing service on boot, requires special permissions", ""),
        ("Connection not allowed", "Conexión no disponible"),
        ("Legacy mode", "Modo heredado"),
        ("Map mode", "Modo mapa"),
        ("Translate mode", "Modo traducido"),
        ("Use permanent password", "Usar contraseña permamente"),
        ("Use both passwords", "Usar ambas contraseñas"),
        ("Set permanent password", "Establecer contraseña permamente"),
        ("Enable Remote Restart", "Habilitar reinicio remoto"),
        ("Allow remote restart", "Permitir reinicio remoto"),
        ("Restart Remote Device", "Reiniciar dispositivo"),
        ("Are you sure you want to restart", "Esta Seguro que desea reiniciar?"),
        ("Restarting Remote Device", "Reiniciando dispositivo remoto"),
        ("remote_restarting_tip", "El dispositivo remoto se está reiniciando. Por favor cierre este mensaje y vuelva a conectarse con la contraseña peremanente en unos momentos."),
        ("Copied", "Copiado"),
        ("Exit Fullscreen", "Salir de pantalla completa"),
        ("Fullscreen", "Pantalla completa"),
        ("Mobile Actions", "Acciones móviles"),
        ("Select Monitor", "Seleccionar monitor"),
        ("Control Actions", "Acciones de control"),
        ("Display Settings", "Configuración de pantalla"),
        ("Ratio", "Relación"),
        ("Image Quality", "Calidad de imagen"),
        ("Scroll Style", "Estilo de desplazamiento"),
        ("Show Menubar", "Mostrar barra de menú"),
        ("Hide Menubar", "Ocultar barra de menú"),
        ("Direct Connection", "Conexión directa"),
        ("Relay Connection", "Conexión Relay"),
        ("Secure Connection", "Conexión segura"),
        ("Insecure Connection", "Conexión insegura"),
        ("Scale original", "Escala original"),
        ("Scale adaptive", "Escala adaptativa"),
        ("General", ""),
        ("Security", "Seguridad"),
        ("Theme", "Tema"),
        ("Dark Theme", "Tema Oscuro"),
        ("Light Theme", ""),
        ("Dark", "Oscuro"),
        ("Light", "Claro"),
        ("Follow System", "Tema del sistema"),
        ("Enable hardware codec", "Habilitar códec por hardware"),
        ("Unlock Security Settings", "Desbloquear ajustes de seguridad"),
        ("Enable Audio", "Habilitar Audio"),
        ("Unlock Network Settings", "Desbloquear Ajustes de Red"),
        ("Server", "Servidor"),
        ("Direct IP Access", "Acceso IP Directo"),
        ("Proxy", ""),
        ("Apply", "Aplicar"),
        ("Disconnect all devices?", "¿Desconectar todos los dispositivos?"),
        ("Clear", "Borrar"),
        ("Audio Input Device", "Dispositivo de entrada de audio"),
        ("Deny remote access", "Denegar acceso remoto"),
        ("Use IP Whitelisting", "Usar lista de IPs admitidas"),
        ("Network", "Red"),
        ("Enable RDP", "Habilitar RDP"),
        ("Pin menubar", "Pin barra de menú"),
        ("Unpin menubar", "Desbloquear barra de menú"),
        ("Recording", "Grabando"),
        ("Directory", "Directorio"),
        ("Automatically record incoming sessions", "Grabación automática de sesiones entrantes"),
        ("Change", "Cambiar"),
        ("Start session recording", "Comenzar grabación de sesión"),
        ("Stop session recording", "Detener grabación de sesión"),
        ("Enable Recording Session", "Habilitar grabación de sesión"),
        ("Allow recording session", "Permitir grabación de sesión"),
        ("Enable LAN Discovery", "Habilitar descubrimiento de LAN"),
        ("Deny LAN Discovery", "Denegar descubrimiento de LAN"),
        ("Write a message", "Escribir un mensaje"),
        ("Prompt", ""),
        ("Please wait for confirmation of UAC...", "Por favor, espera confirmación de UAC"),
        ("elevated_foreground_window_tip", "La ventana actual del escritorio remoto necesita privilegios elevados para funcionar, así que no puedes usar ratón y teclado temporalmente. Puedes solicitar al usuario remoto que minimize la ventana actual o hacer clic en el botón de elevación de la ventana de gestión de conexión. Para evitar este problema, se recomienda instalar el programa en el dispositivo remto."),
        ("Disconnected", "Desconectado"),
        ("Other", "Otro"),
        ("Confirm before closing multiple tabs", "Confirmar antes de cerrar múltiples pestañas"),
        ("Keyboard Settings", "Ajustes de teclado"),
        ("Full Access", "Acceso completo"),
        ("Screen Share", "Compartir pantalla"),
        ("Wayland requires Ubuntu 21.04 or higher version.", "Wayland requiere Ubuntu 21.04 o una versión superior."),
        ("Wayland requires higher version of linux distro. Please try X11 desktop or change your OS.", "Wayland requiere una versión superior de la distribución de Linux. Pruebe el escritorio X11 o cambie su sistema operativo."),
        ("JumpLink", "Ver"),
        ("Please Select the screen to be shared(Operate on the peer side).", "Seleccione la pantalla que se compartirá (Operar en el lado del par)."),
        ("Show RustDesk", "Mostrar RustDesk"),
        ("This PC", "Este PC"),
        ("or", "o"),
        ("Continue with", "Continuar con"),
        ("Elevate", "Elevar"),
        ("Zoom cursor", "Ampliar cursor"),
        ("Accept sessions via password", "Aceptar sesiones a través de contraseña"),
        ("Accept sessions via click", "Aceptar sesiones a través de clic"),
        ("Accept sessions via both", "Aceptar sesiones a través de ambos"),
        ("Please wait for the remote side to accept your session request...", "Por favor, espere a que el lado remoto acepte su solicitud de sesión"),
        ("One-time Password", "Constaseña de un solo uso"),
        ("Use one-time password", "Usar contraseña de un solo uso"),
        ("One-time password length", "Longitud de la contraseña de un solo uso"),
        ("Request access to your device", "Solicitud de acceso a su dispositivo"),
        ("Hide connection management window", "Ocultar ventana de gestión de conexión"),
        ("hide_cm_tip", "Permitir ocultar solo si se aceptan sesiones a través de contraseña y usando contraseña permanente"),
        ("wayland_experiment_tip", "El soporte para Wayland está en fase experimental, por favor, use X11 si necesita acceso desatendido."),
        ("Right click to select tabs", "Clic derecho para seleccionar pestañas"),
        ("Skipped", "Omitido"),
        ("Add to Address Book", "Añadir a la libreta de direcciones"),
        ("Group", "Grupo"),
        ("Search", "Búsqueda"),
        ("Closed manually by web console", "Cerrado manualmente por la consola web"),
        ("Local keyboard type", "Tipo de teclado local"),
        ("Select local keyboard type", "Seleccionar tipo de teclado local"),
        ("software_render_tip", "Si tienes una gráfica Nvidia y la ventana remota se cierra inmediatamente, instalar el driver nouveau y elegir renderizado por software podría ayudar. Se requiere reiniciar la aplicación."),
        ("Always use software rendering", "Usar siempre renderizado por software"),
        ("config_input", "Para controlar el escritorio remoto con el teclado necesitas dar a RustDesk permisos de \"Monitorización de entrada\"."),
        ("config_microphone", "Para poder hablar de forma remota necesitas darle a RustDesk permisos de \"Grabar Audio\"."),
        ("request_elevation_tip", "También puedes solicitar elevación si hay alguien en el lado remoto."),
        ("Wait", "Esperar"),
        ("Elevation Error", "Error de elevación"),
        ("Ask the remote user for authentication", "Pida autenticación al usuario remoto"),
        ("Choose this if the remote account is administrator", "Elegir si la cuenta remota es de administrador"),
        ("Transmit the username and password of administrator", "Transmitir usuario y contraseña del administrador"),
        ("still_click_uac_tip", "Aún se necesita que el usuario remoto haga click en OK en la ventana UAC del RusDesk en ejecución."),
        ("Request Elevation", "Solicitar Elevación"),
        ("wait_accept_uac_tip", "Por favor espere a que el usuario remoto acepte el diálogo UAC."),
        ("Elevate successfully", "Elevar con éxito"),
        ("uppercase", "mayúsculas"),
        ("lowercase", "minúsculas"),
        ("digit", "dígito"),
        ("special character", "carácter especial"),
        ("length>=8", "longitud>=8"),
        ("Weak", "Débil"),
        ("Medium", "Media"),
        ("Strong", "Fuerte"),
        ("Switch Sides", "Intercambiar lados"),
        ("Please confirm if you want to share your desktop?", "Por favor, confirma si quieres compartir tu escritorio"),
        ("Display", "Pantalla"),
        ("Default View Style", "Estilo de vista predeterminado"),
        ("Default Scroll Style", "Estilo de desplazamiento predeterminado"),
        ("Default Image Quality", "Calidad de imagen predeterminada"),
        ("Default Codec", "Códec predeterminado"),
        ("Bitrate", "Tasa de bits"),
        ("FPS", ""),
        ("Auto", ""),
        ("Other Default Options", "Otras opciones predeterminadas"),
        ("Voice call", "Llamada de voz"),
        ("Text chat", "Chat de texto"),
        ("Stop voice call", "Detener llamada de voz"),
        ("relay_hint_tip", "Puede que no sea posible conectar directamente. Puedes tratar de conectar a través de relay. \nAdicionalmente, si quieres usar relay en el primer intento, puedes añadir el sufijo \"/r\" a la ID o seleccionar la opción \"Conectar siempre a través de relay\" en la tarjeta del par."),
        ("Reconnect", "Reconectar"),
        ("Codec", "Códec"),
        ("Resolution", "Resolución"),
        ("No transfers in progress", "No hay transferencias en curso"),
        ("Set one-time password length", "Establecer contraseña de un solo uso"),
<<<<<<< HEAD
        ("idd_driver_tip", ""),
        ("confirm_idd_driver_tip", ""),
        ("RDP Settings", ""),
        ("Sort by", ""),
=======
        ("idd_driver_tip", "Instalar controlador virtual de pantalla a usar cuando no hay pantalla física."),
        ("confirm_idd_driver_tip", "La opción de instalar el controlador de pantalla virtual está marcada. Hay que tener en cuenta que se instalará un certificado de prueba para confirar en el controlador de pantalla. Este certificado solo se usará para confiar en controladores Rustdesk."),
        ("RDP Settings", "Ajustes RDP"),
>>>>>>> 9fe5a752
    ].iter().cloned().collect();
}<|MERGE_RESOLUTION|>--- conflicted
+++ resolved
@@ -461,15 +461,9 @@
         ("Resolution", "Resolución"),
         ("No transfers in progress", "No hay transferencias en curso"),
         ("Set one-time password length", "Establecer contraseña de un solo uso"),
-<<<<<<< HEAD
-        ("idd_driver_tip", ""),
-        ("confirm_idd_driver_tip", ""),
-        ("RDP Settings", ""),
-        ("Sort by", ""),
-=======
         ("idd_driver_tip", "Instalar controlador virtual de pantalla a usar cuando no hay pantalla física."),
         ("confirm_idd_driver_tip", "La opción de instalar el controlador de pantalla virtual está marcada. Hay que tener en cuenta que se instalará un certificado de prueba para confirar en el controlador de pantalla. Este certificado solo se usará para confiar en controladores Rustdesk."),
         ("RDP Settings", "Ajustes RDP"),
->>>>>>> 9fe5a752
+        ("Sort by", ""),
     ].iter().cloned().collect();
 }