lazy_static::lazy_static! {
pub static ref T: std::collections::HashMap<&'static str, &'static str> =
    [
        ("Status", "Estado"),
        ("Your Desktop", "Tu escritorio"),
        ("desk_tip", "Puedes acceder a tu escritorio con esta ID y contraseña."),
        ("Password", "Contraseña"),
        ("Ready", "Listo"),
        ("Established", "Establecido"),
        ("connecting_status", "Conexión a la red RustDesk en progreso..."),
        ("Enable Service", "Habilitar Servicio"),
        ("Start Service", "Iniciar Servicio"),
        ("Service is running", "El servicio se está ejecutando"),
        ("Service is not running", "El servicio no se está ejecutando"),
        ("not_ready_status", "No está listo. Comprueba tu conexión"),
        ("Control Remote Desktop", "Controlar escritorio remoto"),
        ("Transfer File", "Transferir archivo"),
        ("Connect", "Conectar"),
        ("Recent Sessions", "Sesiones recientes"),
        ("Address Book", "Libreta de direcciones"),
        ("Confirmation", "Confirmación"),
        ("TCP Tunneling", "Túnel TCP"),
        ("Remove", "Quitar"),
        ("Refresh random password", "Actualizar contraseña aleatoria"),
        ("Set your own password", "Establece tu propia contraseña"),
        ("Enable Keyboard/Mouse", "Habilitar teclado/ratón"),
        ("Enable Clipboard", "Habilitar portapapeles"),
        ("Enable File Transfer", "Habilitar transferencia de archivos"),
        ("Enable TCP Tunneling", "Habilitar túnel TCP"),
        ("IP Whitelisting", "Direcciones IP admitidas"),
        ("ID/Relay Server", "Servidor ID/Relay"),
        ("Import Server Config", "Importar configuración de servidor"),
        ("Export Server Config", "Exportar configuración del servidor"),
        ("Import server configuration successfully", "Configuración de servidor importada con éxito"),
        ("Export server configuration successfully", "Configuración de servidor exportada con éxito"),
        ("Invalid server configuration", "Configuración de servidor incorrecta"),
        ("Clipboard is empty", "El portapapeles está vacío"),
        ("Stop service", "Detener servicio"),
        ("Change ID", "Cambiar ID"),
        ("Your new ID", ""),
        ("length %min% to %max%", ""),
        ("starts with a letter", ""),
        ("allowed characters", ""),
        ("id_change_tip", "Solo puedes usar caracteres a-z, A-Z, 0-9 e _ (guion bajo). El primer carácter debe ser a-z o A-Z. La longitud debe estar entre 6 y 16 caracteres."),
        ("Website", "Sitio web"),
        ("About", "Acerca de"),
        ("Slogan_tip", "Hecho con corazón en este mundo caótico!"),
        ("Privacy Statement", "Declaración de privacidad"),
        ("Mute", "Silenciar"),
        ("Build Date", ""),
        ("Version", ""),
        ("Home", ""),
        ("Audio Input", "Entrada de audio"),
        ("Enhancements", "Mejoras"),
        ("Hardware Codec", "Códec de hardware"),
        ("Adaptive Bitrate", "Tasa de bits adaptativa"),
        ("ID Server", "Servidor de IDs"),
        ("Relay Server", "Servidor Relay"),
        ("API Server", "Servidor API"),
        ("invalid_http", "debe comenzar con http:// o https://"),
        ("Invalid IP", "IP incorrecta"),
        ("Invalid format", "Formato incorrecto"),
        ("server_not_support", "Aún no es compatible con el servidor"),
        ("Not available", "No disponible"),
        ("Too frequent", "Demasiado frecuente"),
        ("Cancel", "Cancelar"),
        ("Skip", "Omitir"),
        ("Close", "Cerrar"),
        ("Retry", "Reintentar"),
        ("OK", ""),
        ("Password Required", "Se requiere contraseña"),
        ("Please enter your password", "Por favor, introduzca su contraseña"),
        ("Remember password", "Recordar contraseña"),
        ("Wrong Password", "Contraseña incorrecta"),
        ("Do you want to enter again?", "Quieres volver a entrar?"),
        ("Connection Error", "Error de conexión"),
        ("Error", ""),
        ("Reset by the peer", "Restablecido por el par"),
        ("Connecting...", "Conectando..."),
        ("Connection in progress. Please wait.", "Conexión en curso. Espere por favor."),
        ("Please try 1 minute later", "Intente 1 minuto más tarde"),
        ("Login Error", "Error de inicio de sesión"),
        ("Successful", "Exitoso"),
        ("Connected, waiting for image...", "Conectado, esperando imagen..."),
        ("Name", "Nombre"),
        ("Type", "Tipo"),
        ("Modified", "Modificado"),
        ("Size", "Tamaño"),
        ("Show Hidden Files", "Mostrar archivos ocultos"),
        ("Receive", "Recibir"),
        ("Send", "Enviar"),
        ("Refresh File", "Actualizar archivo"),
        ("Local", ""),
        ("Remote", "Remoto"),
        ("Remote Computer", "Computadora remota"),
        ("Local Computer", "Computadora local"),
        ("Confirm Delete", "Confirmar eliminación"),
        ("Delete", "Eliminar"),
        ("Properties", "Propiedades"),
        ("Multi Select", "Selección múltiple"),
        ("Select All", "Seleccionar Todo"),
        ("Unselect All", "Deseleccionar Todo"),
        ("Empty Directory", "Directorio vacío"),
        ("Not an empty directory", "No es un directorio vacío"),
        ("Are you sure you want to delete this file?", "Estás seguro de que quieres eliminar este archivo?"),
        ("Are you sure you want to delete this empty directory?", "Está seguro de que desea eliminar este directorio vacío?"),
        ("Are you sure you want to delete the file of this directory?", "Está seguro de que desea eliminar el archivo de este directorio?"),
        ("Do this for all conflicts", "Haga esto para todos los conflictos"),
        ("This is irreversible!", "Esto es irreversible!"),
        ("Deleting", "Eliminando"),
        ("files", "archivos"),
        ("Waiting", "Esperando"),
        ("Finished", "Terminado"),
        ("Speed", "Velocidad"),
        ("Custom Image Quality", "Calidad de imagen personalizada"),
        ("Privacy mode", "Modo privado"),
        ("Block user input", "Bloquear entrada de usuario"),
        ("Unblock user input", "Desbloquear entrada de usuario"),
        ("Adjust Window", "Ajustar ventana"),
        ("Original", "Original"),
        ("Shrink", "Encoger"),
        ("Stretch", "Estirar"),
        ("Scrollbar", "Barra de desplazamiento"),
        ("ScrollAuto", "Desplazamiento automático"),
        ("Good image quality", "Buena calidad de imagen"),
        ("Balanced", "Equilibrado"),
        ("Optimize reaction time", "Optimizar el tiempo de reacción"),
        ("Custom", "Personalizado"),
        ("Show remote cursor", "Mostrar cursor remoto"),
        ("Show quality monitor", "Mostrar calidad del monitor"),
        ("Disable clipboard", "Deshabilitar portapapeles"),
        ("Lock after session end", "Bloquear después del final de la sesión"),
        ("Insert", "Insertar"),
        ("Insert Lock", "Insertar bloqueo"),
        ("Refresh", "Actualizar"),
        ("ID does not exist", "La ID no existe"),
        ("Failed to connect to rendezvous server", "No se pudo conectar al servidor de encuentro"),
        ("Please try later", "Por favor intente mas tarde"),
        ("Remote desktop is offline", "El escritorio remoto está desconectado"),
        ("Key mismatch", "La clave no coincide"),
        ("Timeout", "Tiempo agotado"),
        ("Failed to connect to relay server", "No se pudo conectar al servidor de retransmisión"),
        ("Failed to connect via rendezvous server", "No se pudo conectar a través del servidor de encuentro"),
        ("Failed to connect via relay server", "No se pudo conectar a través del servidor de retransmisión"),
        ("Failed to make direct connection to remote desktop", "No se pudo establecer la conexión directa con el escritorio remoto"),
        ("Set Password", "Configurar la contraseña"),
        ("OS Password", "Contraseña del sistema operativo"),
        ("install_tip", "Debido al Control de cuentas de usuario, es posible que RustDesk no funcione correctamente como escritorio remoto. Para evitar este problema, haga clic en el botón de abajo para instalar RustDesk a nivel de sistema."),
        ("Click to upgrade", "Clic para actualizar"),
        ("Click to download", "Clic para descargar"),
        ("Click to update", "Clic para refrescar"),
        ("Configure", "Configurar"),
        ("config_acc", "Para controlar su escritorio desde el exterior, debe otorgar permiso a RustDesk de \"Accesibilidad\"."),
        ("config_screen", "Para controlar su escritorio desde el exterior, debe otorgar permiso a RustDesk de \"Grabación de pantalla\"."),
        ("Installing ...", "Instalando ..."),
        ("Install", "Instalar"),
        ("Installation", "Instalación"),
        ("Installation Path", "Ruta de instalación"),
        ("Create start menu shortcuts", "Crear accesos directos en el menú de inicio"),
        ("Create desktop icon", "Crear icono de escritorio"),
        ("agreement_tip", "Al iniciar la instalación, acepta los términos del acuerdo de licencia."),
        ("Accept and Install", "Aceptar e instalar"),
        ("End-user license agreement", "Acuerdo de licencia de usuario final"),
        ("Generating ...", "Generando ..."),
        ("Your installation is lower version.", "Su instalación es una versión inferior."),
        ("not_close_tcp_tip", "No cierre esta ventana mientras esté usando el túnel"),
        ("Listening ...", "Escuchando ..."),
        ("Remote Host", "Anfitrión remoto"),
        ("Remote Port", "Puerto remoto"),
        ("Action", "Acción"),
        ("Add", "Agregar"),
        ("Local Port", "Puerto local"),
        ("Local Address", "Dirección Local"),
        ("Change Local Port", "Cambiar Puerto Local"),
        ("setup_server_tip", "Para una conexión más rápida, configure su propio servidor"),
        ("Too short, at least 6 characters.", "Demasiado corto, al menos 6 caracteres."),
        ("The confirmation is not identical.", "La confirmación no coincide."),
        ("Permissions", "Permisos"),
        ("Accept", "Aceptar"),
        ("Dismiss", "Cancelar"),
        ("Disconnect", "Desconectar"),
        ("Allow using keyboard and mouse", "Permitir el uso del teclado y el mouse"),
        ("Allow using clipboard", "Permitir usar portapapeles"),
        ("Allow hearing sound", "Permitir escuchar sonido"),
        ("Allow file copy and paste", "Permitir copiar y pegar archivos"),
        ("Connected", "Conectado"),
        ("Direct and encrypted connection", "Conexión directa y cifrada"),
        ("Relayed and encrypted connection", "Conexión retransmitida y cifrada"),
        ("Direct and unencrypted connection", "Conexión directa y sin cifrar"),
        ("Relayed and unencrypted connection", "Conexión retransmitida y sin cifrar"),
        ("Enter Remote ID", "Introduzca el ID remoto"),
        ("Enter your password", "Introduzca su contraseña"),
        ("Logging in...", "Iniciando sesión..."),
        ("Enable RDP session sharing", "Habilitar el uso compartido de sesiones RDP"),
        ("Auto Login", "Inicio de sesión automático"),
        ("Enable Direct IP Access", "Habilitar acceso IP directo"),
        ("Rename", "Renombrar"),
        ("Space", "Espacio"),
        ("Create Desktop Shortcut", "Crear acceso directo del escritorio"),
        ("Change Path", "Cambiar ruta"),
        ("Create Folder", "Crear carpeta"),
        ("Please enter the folder name", "Por favor introduzca el nombre de la carpeta"),
        ("Fix it", "Resolver"),
        ("Warning", "Aviso"),
        ("Login screen using Wayland is not supported", "La pantalla de inicio de sesión con Wayland no es compatible"),
        ("Reboot required", "Reinicio requerido"),
        ("Unsupported display server", "Servidor de visualización no compatible"),
        ("x11 expected", "x11 necesario"),
        ("Port", "Puerto"),
        ("Settings", "Ajustes"),
        ("Username", " Nombre de usuario"),
        ("Invalid port", "Puerto incorrecto"),
        ("Closed manually by the peer", "Cerrado manualmente por el par"),
        ("Enable remote configuration modification", "Habilitar modificación remota de configuración"),
        ("Run without install", "Ejecutar sin instalar"),
        ("Connect via relay", ""),
        ("Always connect via relay", "Conéctese siempre a través de relay"),
        ("whitelist_tip", "Solo las direcciones IP autorizadas pueden conectarse a este escritorio"),
        ("Login", "Iniciar sesión"),
        ("Verify", "Verificar"),
        ("Remember me", "Recordarme"),
        ("Trust this device", "Confiar en este dispositivo"),
        ("Verification code", "Código de verificación"),
        ("verification_tip", "Se ha detectado un nuevo dispositivo y se ha enviado un código de verificación a la dirección de correo registrada. Introduzca el código de verificación para continuar con el inicio de sesión."),
        ("Logout", "Salir"),
        ("Tags", "Tags"),
        ("Search ID", "Buscar ID"),
        ("whitelist_sep", "Separados por coma, punto y coma, espacio o nueva línea"),
        ("Add ID", "Agregar ID"),
        ("Add Tag", "Agregar tag"),
        ("Unselect all tags", "Deseleccionar todos los tags"),
        ("Network error", "Error de red"),
        ("Username missed", "Olvidó su nombre de usuario"),
        ("Password missed", "Olvidó su contraseña"),
        ("Wrong credentials", "Credenciales incorrectas"),
        ("Edit Tag", "Editar tag"),
        ("Unremember Password", "Olvidaste tu contraseña"),
        ("Favorites", "Favoritos"),
        ("Add to Favorites", "Agregar a favoritos"),
        ("Remove from Favorites", "Quitar de favoritos"),
        ("Empty", "Vacío"),
        ("Invalid folder name", "Nombre de carpeta incorrecto"),
        ("Socks5 Proxy", "Proxy Socks5"),
        ("Hostname", "Nombre de host"),
        ("Discovered", "Descubierto"),
        ("install_daemon_tip", "Para comenzar en el encendido, debe instalar el servicio del sistema."),
        ("Remote ID", "ID remoto"),
        ("Paste", "Pegar"),
        ("Paste here?", "Pegar aqui?"),
        ("Are you sure to close the connection?", "Estás seguro de cerrar la conexión?"),
        ("Download new version", "Descargar nueva versión"),
        ("Touch mode", "Modo táctil"),
        ("Mouse mode", "Modo ratón"),
        ("One-Finger Tap", "Toque con un dedo"),
        ("Left Mouse", "Ratón izquierdo"),
        ("One-Long Tap", "Un toque largo"),
        ("Two-Finger Tap", "Toque con dos dedos"),
        ("Right Mouse", "Botón derecho"),
        ("One-Finger Move", "Movimiento con un dedo"),
        ("Double Tap & Move", "Toca dos veces y mueve"),
        ("Mouse Drag", "Arrastre de ratón"),
        ("Three-Finger vertically", "Tres dedos verticalmente"),
        ("Mouse Wheel", "Rueda de ratón"),
        ("Two-Finger Move", "Movimiento con dos dedos"),
        ("Canvas Move", "Movimiento de lienzo"),
        ("Pinch to Zoom", "Pellizcar para ampliar"),
        ("Canvas Zoom", "Ampliar lienzo"),
        ("Reset canvas", "Restablecer lienzo"),
        ("No permission of file transfer", "Sin permiso de transferencia de archivos"),
        ("Note", "Nota"),
        ("Connection", "Conexión"),
        ("Share Screen", "Compartir pantalla"),
        ("CLOSE", "CERRAR"),
        ("OPEN", "ABRIR"),
        ("Chat", "Chat"),
        ("Total", "Total"),
        ("items", "items"),
        ("Selected", "Seleccionado"),
        ("Screen Capture", "Captura de pantalla"),
        ("Input Control", "Control de entrada"),
        ("Audio Capture", "Captura de audio"),
        ("File Connection", "Conexión de archivos"),
        ("Screen Connection", "Conexión de pantalla"),
        ("Do you accept?", "Aceptas?"),
        ("Open System Setting", "Configuración del sistema abierto"),
        ("How to get Android input permission?", "Cómo obtener el permiso de entrada de Android?"),
        ("android_input_permission_tip1", "Para que un dispositivo remoto controle su dispositivo Android a través del mouse o toque, debe permitir que RustDesk use el servicio de \"Accesibilidad\"."),
        ("android_input_permission_tip2", "Vaya a la página de configuración del sistema que se abrirá a continuación, busque y acceda a [Servicios instalados], active el servicio [RustDesk Input]."),
        ("android_new_connection_tip", "Se recibió una nueva solicitud de control para el dispositivo actual."),
        ("android_service_will_start_tip", "Habilitar la captura de pantalla iniciará automáticamente el servicio, lo que permitirá que otros dispositivos soliciten una conexión desde este dispositivo."),
        ("android_stop_service_tip", "Cerrar el servicio cerrará automáticamente todas las conexiones establecidas."),
        ("android_version_audio_tip", "La versión actual de Android no admite la captura de audio, actualice a Android 10 o posterior."),
        ("android_start_service_tip", "Toque el permiso [Iniciar servicio] o ABRIR [Captura de pantalla] para iniciar el servicio de uso compartido de pantalla."),
        ("Account", "Cuenta"),
        ("Overwrite", "Sobrescribir"),
        ("This file exists, skip or overwrite this file?", "Este archivo existe, ¿omitir o sobrescribir este archivo?"),
        ("Quit", "Salir"),
        ("doc_mac_permission", "https://rustdesk.com/docs/en/manual/mac/#enable-permissions"),
        ("Help", "Ayuda"),
        ("Failed", "Fallido"),
        ("Succeeded", "Logrado"),
        ("Someone turns on privacy mode, exit", "Alguien active el modo privacidad, salga"),
        ("Unsupported", "No soportado"),
        ("Peer denied", "Par denegado"),
        ("Please install plugins", "Instale complementos"),
        ("Peer exit", "Par salio"),
        ("Failed to turn off", "Error al apagar"),
        ("Turned off", "Apagado"),
        ("In privacy mode", "En modo de privacidad"),
        ("Out privacy mode", "Fuera del modo de privacidad"),
        ("Language", "Idioma"),
        ("Keep RustDesk background service", "Dejar RustDesk como Servicio en 2do plano"),
        ("Ignore Battery Optimizations", "Ignorar optimizacioens de bateria"),
        ("android_open_battery_optimizations_tip", "Si deseas deshabilitar esta característica, por favor, ve a la página siguiente de ajustes, busca y entra en  [Batería] y desmarca [Sin restricción]"),
        ("Start on Boot", ""),
        ("Start the screen sharing service on boot, requires special permissions", ""),
        ("Connection not allowed", "Conexión no disponible"),
        ("Legacy mode", "Modo heredado"),
        ("Map mode", "Modo mapa"),
        ("Translate mode", "Modo traducido"),
        ("Use permanent password", "Usar contraseña permamente"),
        ("Use both passwords", "Usar ambas contraseñas"),
        ("Set permanent password", "Establecer contraseña permamente"),
        ("Enable Remote Restart", "Habilitar reinicio remoto"),
        ("Allow remote restart", "Permitir reinicio remoto"),
        ("Restart Remote Device", "Reiniciar dispositivo"),
        ("Are you sure you want to restart", "Esta Seguro que desea reiniciar?"),
        ("Restarting Remote Device", "Reiniciando dispositivo remoto"),
        ("remote_restarting_tip", "El dispositivo remoto se está reiniciando. Por favor cierre este mensaje y vuelva a conectarse con la contraseña peremanente en unos momentos."),
        ("Copied", "Copiado"),
        ("Exit Fullscreen", "Salir de pantalla completa"),
        ("Fullscreen", "Pantalla completa"),
        ("Mobile Actions", "Acciones móviles"),
        ("Select Monitor", "Seleccionar monitor"),
        ("Control Actions", "Acciones de control"),
        ("Display Settings", "Configuración de pantalla"),
        ("Ratio", "Relación"),
        ("Image Quality", "Calidad de imagen"),
        ("Scroll Style", "Estilo de desplazamiento"),
        ("Show Menubar", "Mostrar barra de menú"),
        ("Hide Menubar", "Ocultar barra de menú"),
        ("Direct Connection", "Conexión directa"),
        ("Relay Connection", "Conexión Relay"),
        ("Secure Connection", "Conexión segura"),
        ("Insecure Connection", "Conexión insegura"),
        ("Scale original", "Escala original"),
        ("Scale adaptive", "Escala adaptativa"),
        ("General", ""),
        ("Security", "Seguridad"),
        ("Theme", "Tema"),
        ("Dark Theme", "Tema Oscuro"),
        ("Light Theme", ""),
        ("Dark", "Oscuro"),
        ("Light", "Claro"),
        ("Follow System", "Tema del sistema"),
        ("Enable hardware codec", "Habilitar códec por hardware"),
        ("Unlock Security Settings", "Desbloquear ajustes de seguridad"),
        ("Enable Audio", "Habilitar Audio"),
        ("Unlock Network Settings", "Desbloquear Ajustes de Red"),
        ("Server", "Servidor"),
        ("Direct IP Access", "Acceso IP Directo"),
        ("Proxy", ""),
        ("Apply", "Aplicar"),
        ("Disconnect all devices?", "¿Desconectar todos los dispositivos?"),
        ("Clear", "Borrar"),
        ("Audio Input Device", "Dispositivo de entrada de audio"),
        ("Deny remote access", "Denegar acceso remoto"),
        ("Use IP Whitelisting", "Usar lista de IPs admitidas"),
        ("Network", "Red"),
        ("Enable RDP", "Habilitar RDP"),
        ("Pin menubar", "Pin barra de menú"),
        ("Unpin menubar", "Desbloquear barra de menú"),
        ("Recording", "Grabando"),
        ("Directory", "Directorio"),
        ("Automatically record incoming sessions", "Grabación automática de sesiones entrantes"),
        ("Change", "Cambiar"),
        ("Start session recording", "Comenzar grabación de sesión"),
        ("Stop session recording", "Detener grabación de sesión"),
        ("Enable Recording Session", "Habilitar grabación de sesión"),
        ("Allow recording session", "Permitir grabación de sesión"),
        ("Enable LAN Discovery", "Habilitar descubrimiento de LAN"),
        ("Deny LAN Discovery", "Denegar descubrimiento de LAN"),
        ("Write a message", "Escribir un mensaje"),
        ("Prompt", ""),
        ("Please wait for confirmation of UAC...", "Por favor, espera confirmación de UAC"),
        ("elevated_foreground_window_tip", "La ventana actual del escritorio remoto necesita privilegios elevados para funcionar, así que no puedes usar ratón y teclado temporalmente. Puedes solicitar al usuario remoto que minimize la ventana actual o hacer clic en el botón de elevación de la ventana de gestión de conexión. Para evitar este problema, se recomienda instalar el programa en el dispositivo remto."),
        ("Disconnected", "Desconectado"),
        ("Other", "Otro"),
        ("Confirm before closing multiple tabs", "Confirmar antes de cerrar múltiples pestañas"),
        ("Keyboard Settings", "Ajustes de teclado"),
        ("Full Access", "Acceso completo"),
        ("Screen Share", "Compartir pantalla"),
        ("Wayland requires Ubuntu 21.04 or higher version.", "Wayland requiere Ubuntu 21.04 o una versión superior."),
        ("Wayland requires higher version of linux distro. Please try X11 desktop or change your OS.", "Wayland requiere una versión superior de la distribución de Linux. Pruebe el escritorio X11 o cambie su sistema operativo."),
        ("JumpLink", "Ver"),
        ("Please Select the screen to be shared(Operate on the peer side).", "Seleccione la pantalla que se compartirá (Operar en el lado del par)."),
        ("Show RustDesk", "Mostrar RustDesk"),
        ("This PC", "Este PC"),
        ("or", "o"),
        ("Continue with", "Continuar con"),
        ("Elevate", "Elevar"),
        ("Zoom cursor", "Ampliar cursor"),
        ("Accept sessions via password", "Aceptar sesiones a través de contraseña"),
        ("Accept sessions via click", "Aceptar sesiones a través de clic"),
        ("Accept sessions via both", "Aceptar sesiones a través de ambos"),
        ("Please wait for the remote side to accept your session request...", "Por favor, espere a que el lado remoto acepte su solicitud de sesión"),
        ("One-time Password", "Constaseña de un solo uso"),
        ("Use one-time password", "Usar contraseña de un solo uso"),
        ("One-time password length", "Longitud de la contraseña de un solo uso"),
        ("Request access to your device", "Solicitud de acceso a su dispositivo"),
        ("Hide connection management window", "Ocultar ventana de gestión de conexión"),
        ("hide_cm_tip", "Permitir ocultar solo si se aceptan sesiones a través de contraseña y usando contraseña permanente"),
        ("wayland_experiment_tip", "El soporte para Wayland está en fase experimental, por favor, use X11 si necesita acceso desatendido."),
        ("Right click to select tabs", "Clic derecho para seleccionar pestañas"),
        ("Skipped", "Omitido"),
        ("Add to Address Book", "Añadir a la libreta de direcciones"),
        ("Group", "Grupo"),
        ("Search", "Búsqueda"),
        ("Closed manually by web console", "Cerrado manualmente por la consola web"),
        ("Local keyboard type", "Tipo de teclado local"),
        ("Select local keyboard type", "Seleccionar tipo de teclado local"),
        ("software_render_tip", "Si tienes una gráfica Nvidia y la ventana remota se cierra inmediatamente, instalar el driver nouveau y elegir renderizado por software podría ayudar. Se requiere reiniciar la aplicación."),
        ("Always use software rendering", "Usar siempre renderizado por software"),
        ("config_input", "Para controlar el escritorio remoto con el teclado necesitas dar a RustDesk permisos de \"Monitorización de entrada\"."),
        ("config_microphone", "Para poder hablar de forma remota necesitas darle a RustDesk permisos de \"Grabar Audio\"."),
        ("request_elevation_tip", "También puedes solicitar elevación si hay alguien en el lado remoto."),
        ("Wait", "Esperar"),
        ("Elevation Error", "Error de elevación"),
        ("Ask the remote user for authentication", "Pida autenticación al usuario remoto"),
        ("Choose this if the remote account is administrator", "Elegir si la cuenta remota es de administrador"),
        ("Transmit the username and password of administrator", "Transmitir usuario y contraseña del administrador"),
        ("still_click_uac_tip", "Aún se necesita que el usuario remoto haga click en OK en la ventana UAC del RusDesk en ejecución."),
        ("Request Elevation", "Solicitar Elevación"),
        ("wait_accept_uac_tip", "Por favor espere a que el usuario remoto acepte el diálogo UAC."),
        ("Elevate successfully", "Elevar con éxito"),
        ("uppercase", "mayúsculas"),
        ("lowercase", "minúsculas"),
        ("digit", "dígito"),
        ("special character", "carácter especial"),
        ("length>=8", "longitud>=8"),
        ("Weak", "Débil"),
        ("Medium", "Media"),
        ("Strong", "Fuerte"),
        ("Switch Sides", "Intercambiar lados"),
        ("Please confirm if you want to share your desktop?", "Por favor, confirma si quieres compartir tu escritorio"),
        ("Display", "Pantalla"),
        ("Default View Style", "Estilo de vista predeterminado"),
        ("Default Scroll Style", "Estilo de desplazamiento predeterminado"),
        ("Default Image Quality", "Calidad de imagen predeterminada"),
        ("Default Codec", "Códec predeterminado"),
        ("Bitrate", "Tasa de bits"),
        ("FPS", ""),
        ("Auto", ""),
        ("Other Default Options", "Otras opciones predeterminadas"),
        ("Voice call", "Llamada de voz"),
        ("Text chat", "Chat de texto"),
        ("Stop voice call", "Detener llamada de voz"),
        ("relay_hint_tip", "Puede que no sea posible conectar directamente. Puedes tratar de conectar a través de relay. \nAdicionalmente, si quieres usar relay en el primer intento, puedes añadir el sufijo \"/r\" a la ID o seleccionar la opción \"Conectar siempre a través de relay\" en la tarjeta del par."),
        ("Reconnect", "Reconectar"),
        ("Codec", "Códec"),
        ("Resolution", "Resolución"),
        ("No transfers in progress", "No hay transferencias en curso"),
        ("Set one-time password length", "Establecer contraseña de un solo uso"),
<<<<<<< HEAD
        ("Sort by", ""),
=======
        ("idd_driver_tip", ""),
        ("confirm_idd_driver_tip", ""),
        ("RDP Settings", ""),
>>>>>>> f38f912c
    ].iter().cloned().collect();
}<|MERGE_RESOLUTION|>--- conflicted
+++ resolved
@@ -461,12 +461,9 @@
         ("Resolution", "Resolución"),
         ("No transfers in progress", "No hay transferencias en curso"),
         ("Set one-time password length", "Establecer contraseña de un solo uso"),
-<<<<<<< HEAD
-        ("Sort by", ""),
-=======
         ("idd_driver_tip", ""),
         ("confirm_idd_driver_tip", ""),
         ("RDP Settings", ""),
->>>>>>> f38f912c
+        ("Sort by", ""),
     ].iter().cloned().collect();
 }