use crate::{CliprdrError, CliprdrServiceContext};

#[cfg(target_os = "windows")]
pub mod windows;
#[cfg(target_os = "windows")]
pub fn create_cliprdr_context(
    enable_files: bool,
    enable_others: bool,
    response_wait_timeout_secs: u32,
) -> crate::ResultType<Box<dyn crate::CliprdrServiceContext>> {
    let boxed =
        windows::create_cliprdr_context(enable_files, enable_others, response_wait_timeout_secs)?
            as Box<_>;
    Ok(boxed)
}

#[cfg(feature = "unix-file-copy-paste")]
#[cfg(any(target_os = "linux", target_os = "macos"))]
/// use FUSE for file pasting on these platforms
pub mod fuse;
#[cfg(feature = "unix-file-copy-paste")]
#[cfg(any(target_os = "linux", target_os = "macos"))]
pub mod unix;
#[cfg(any(target_os = "linux", target_os = "macos"))]
pub fn create_cliprdr_context(
    _enable_files: bool,
    _enable_others: bool,
    _response_wait_timeout_secs: u32,
) -> crate::ResultType<Box<dyn crate::CliprdrServiceContext>> {
    #[cfg(feature = "unix-file-copy-paste")]
    {
        use std::{fs::Permissions, os::unix::prelude::PermissionsExt};

        use hbb_common::{config::APP_NAME, log};

        if !_enable_files {
            return Ok(Box::new(DummyCliprdrContext {}) as Box<_>);
        }

        let timeout = std::time::Duration::from_secs(_response_wait_timeout_secs as u64);

        let app_name = APP_NAME.read().unwrap().clone();

        let mnt_path = format!("/tmp/{}/{}", app_name, "cliprdr");

        // this function must be called after the main IPC is up
        std::fs::create_dir(&mnt_path).ok();
        std::fs::set_permissions(&mnt_path, Permissions::from_mode(0o777)).ok();

        log::info!("clear previously mounted cliprdr FUSE");
        if let Err(e) = std::process::Command::new("umount").arg(&mnt_path).status() {
            log::warn!("umount {:?} may fail: {:?}", mnt_path, e);
        }

<<<<<<< HEAD
    let unix_ctx = unix::ClipboardContext::new(timeout, mnt_path.parse().unwrap())?;
    log::debug!("start cliprdr FUSE");
    unix_ctx.run().expect("failed to start cliprdr FUSE");

    Ok(Box::new(unix_ctx) as Box<_>)
=======
        let unix_ctx = unix::ClipboardContext::new(timeout, mnt_path.parse().unwrap())?;
        log::debug!("start cliprdr FUSE");
        unix_ctx.run().expect("failed to start cliprdr FUSE");

        Ok(Box::new(unix_ctx) as Box<_>)
    }
    #[cfg(not(feature = "unix-file-copy-paste"))]
    return Ok(Box::new(DummyCliprdrContext {}) as Box<_>);
>>>>>>> fdc4d6dd
}

struct DummyCliprdrContext {}

impl CliprdrServiceContext for DummyCliprdrContext {
    fn set_is_stopped(&mut self) -> Result<(), CliprdrError> {
        Ok(())
    }
    fn empty_clipboard(&mut self, _conn_id: i32) -> Result<bool, CliprdrError> {
        Ok(true)
    }
    fn server_clip_file(
        &mut self,
        _conn_id: i32,
        _msg: crate::ClipboardFile,
    ) -> Result<(), crate::CliprdrError> {
        Ok(())
    }
}

#[cfg(feature = "unix-file-copy-paste")]
// begin of epoch used by microsoft
// 1601-01-01 00:00:00 + LDAP_EPOCH_DELTA*(100 ns) = 1970-01-01 00:00:00
<<<<<<< HEAD
#[cfg(any(target_os = "linux", target_os = "macos"))]
=======
>>>>>>> fdc4d6dd
const LDAP_EPOCH_DELTA: u64 = 116444772610000000;<|MERGE_RESOLUTION|>--- conflicted
+++ resolved
@@ -52,22 +52,15 @@
             log::warn!("umount {:?} may fail: {:?}", mnt_path, e);
         }
 
-<<<<<<< HEAD
-    let unix_ctx = unix::ClipboardContext::new(timeout, mnt_path.parse().unwrap())?;
-    log::debug!("start cliprdr FUSE");
-    unix_ctx.run().expect("failed to start cliprdr FUSE");
-
-    Ok(Box::new(unix_ctx) as Box<_>)
-=======
         let unix_ctx = unix::ClipboardContext::new(timeout, mnt_path.parse().unwrap())?;
         log::debug!("start cliprdr FUSE");
         unix_ctx.run().expect("failed to start cliprdr FUSE");
 
         Ok(Box::new(unix_ctx) as Box<_>)
     }
+
     #[cfg(not(feature = "unix-file-copy-paste"))]
     return Ok(Box::new(DummyCliprdrContext {}) as Box<_>);
->>>>>>> fdc4d6dd
 }
 
 struct DummyCliprdrContext {}
@@ -89,10 +82,7 @@
 }
 
 #[cfg(feature = "unix-file-copy-paste")]
+#[cfg(any(target_os = "linux", target_os = "macos"))]
 // begin of epoch used by microsoft
 // 1601-01-01 00:00:00 + LDAP_EPOCH_DELTA*(100 ns) = 1970-01-01 00:00:00
-<<<<<<< HEAD
-#[cfg(any(target_os = "linux", target_os = "macos"))]
-=======
->>>>>>> fdc4d6dd
 const LDAP_EPOCH_DELTA: u64 = 116444772610000000;